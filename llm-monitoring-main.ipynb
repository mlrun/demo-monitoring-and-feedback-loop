{
 "cells": [
  {
   "cell_type": "markdown",
   "id": "4668db48-ebef-4529-ad64-f40435e82153",
   "metadata": {},
   "source": [
    "# Large Language Model Monitoring"
   ]
  },
  {
   "cell_type": "markdown",
   "id": "563b5106-61db-4852-9778-bc7109051c38",
   "metadata": {},
   "source": [
    "Maintaining the performance of machine learning models in production is essential. Model monitoring tracks key metrics like accuracy, latency, and resource usage, to identify issues such as data drift and model decay. LLMs, like any other models, need to be monitored! \n",
    "\n",
    "In this demo, we'll develop a banking chatbot. At first the bot will answer any question in any subject. We will monitor, fine-tune and redploy it to make it more secure for answering only banking related questions. In order to do so, we'll build an automated feedback loop from detecting accuracy drift, retraining and redeployment.\n",
    "\n",
    "This notebook guides you through setting up an effective model monitoring system that leverages LLMs (LLM as a Judge) to maintain high standards for deployed models. It demonstrates how to prepare and evaluate a good prompt for the LLM judge, deploy model monitoring applications, assess the performance of a pre-trained model, fine-tune it using the ORPO technique on the supplied dataset, show the monitoring results for the fine-tuned model and finally, set an automatic pipeline to automatically fine-tune the model once the monitor raised an alert.\n",
    "\n",
    "![](./images/feedback_loop.png)"
   ]
  },
  {
   "cell_type": "markdown",
   "id": "145bbe5a-cd74-4386-aafe-80f93a0e5339",
   "metadata": {},
   "source": [
    "## Table of Content\n",
    "\n",
    "1. [Setup](#setup)\n",
    "2. [LLM as a Judge](#llm-as-a-judge)\n",
    "3. [MLRun's Model Monitoring](#mlrun-model-monitoring)\n",
    "4. [ORPO Fine-tuning](#orpo-fine-tuning)\n",
    "5. [Automated Feedback Loop](#automated-feedback-loop)"
   ]
  },
  {
   "cell_type": "markdown",
   "id": "dfb3e1b0-1ef7-4b48-94a1-3a537b3cbb7f",
   "metadata": {},
   "source": [
    "<a id=\"setup\"></a>\n",
    "## 1. Setup\n",
    "\n",
    "### 1.1. Install and Import Requirements\n",
    "\n",
    "The demo uses the following python packages:\n",
    "* [mlrun](https://www.mlrun.org/) - Iguazio's MLRun to orchestrate the entire demo.\n",
    "* [openai](https://openai.com/) - OpenAI's ChatGPT as the LLM Judge.\n",
    "* [transformers](https://huggingface.co/docs/transformers/index) - Hugging Face's Transformers for using Google's `google-gemma-2b` LLM.\n",
    "* [datasets](https://huggingface.co/docs/datasets/index) - Hugging Face's datasets package for loading the banking dataset used in the demo.\n",
    "* [trl](https://huggingface.co/docs/trl/index) - Hugging Face's TRL for the ORPO fine-tuning.\n",
    "* [peft](https://huggingface.co/docs/peft/index) - Hugging Face's PEFT for the LORA adapter fine-tuning.\n",
    "* [bitsandbytes](https://huggingface.co/docs/bitsandbytes/index) - Hugging Face's BitsAndBytes for loading the LLM\n",
    "* [sentencepiece](https://github.com/google/sentencepiece) - Google's tokenizer for Gemma-2B.\n",
    "\n",
    "> Note: This demo uses the gemma-2b model by Google. This model is publicly accessible, but if you want to use it then you \n",
    "have to first read and accept its terms and conditions. Alternatively, look for a different model and change the \n",
    "code of this demo."
   ]
  },
  {
   "cell_type": "code",
   "execution_count": null,
   "id": "4f8a7305-00ff-4cfc-acb4-cac53eb2505e",
   "metadata": {
    "tags": []
   },
   "outputs": [],
   "source": [
    "%pip install -U mlrun openai transformers datasets trl peft bitsandbytes sentencepiece "
   ]
  },
  {
   "cell_type": "code",
   "execution_count": 4,
   "id": "c1c99e64-b5a2-45c8-83f3-eda2e0d79cb2",
   "metadata": {
    "tags": []
   },
   "outputs": [],
   "source": [
    "import os\n",
    "import random\n",
    "import time\n",
    "\n",
    "import pandas as pd\n",
    "from tqdm.notebook import tqdm\n",
    "from datasets import load_dataset\n",
    "\n",
    "import mlrun\n",
    "from mlrun.features import Feature  # To log the model with inputs and outputs information\n",
    "import mlrun.common.schemas.alert as alert_constants  # To configure an alert\n",
    "from mlrun.model_monitoring.helpers import get_result_instance_fqn  # To configure an alert\n",
    "\n",
    "from src.llm_as_a_judge import OpenAIJudge\n",
    "\n",
    "pd.set_option(\"display.max_colwidth\", None)"
   ]
  },
  {
   "cell_type": "markdown",
   "id": "2b5b5468-baed-4fa9-af38-9c58da507895",
   "metadata": {},
   "source": [
    "### 1.2. Set Credentials\n",
    "\n",
    "* **Hugging Face** Access Token can be created and used from the account settings [access tokens](https://huggingface.co/settings/tokens). \n",
    "* **OpenAI** Secret API key can be found on the [API key page](https://platform.openai.com/api-keys)"
   ]
  },
  {
   "cell_type": "code",
   "execution_count": 7,
   "id": "8e0e6527-3f48-46d9-b1f3-870ae9a7fe33",
   "metadata": {
    "tags": []
   },
   "outputs": [],
   "source": [
    "OPENAI_BASE_URL = \"\"\n",
    "OPENAI_API_KEY = \"\"\n",
    "HF_TOKEN = \"\""
   ]
  },
  {
   "cell_type": "code",
   "execution_count": 8,
   "id": "00ecad61-37cb-4edd-8a1f-cda49c8c75e7",
   "metadata": {
    "tags": []
   },
   "outputs": [],
   "source": [
    "os.environ[\"OPENAI_API_KEY\"] = OPENAI_API_KEY\n",
    "os.environ[\"OPENAI_BASE_URL\"] = OPENAI_BASE_URL\n",
    "os.environ[\"HF_TOKEN\"] = HF_TOKEN"
   ]
  },
  {
   "cell_type": "markdown",
   "id": "a83120de-f797-49f8-be8e-da00b5111f14",
   "metadata": {},
   "source": [
    "### 1.3. Create an MLRun Project"
   ]
  },
  {
   "cell_type": "code",
   "execution_count": 9,
   "id": "b964b81f-4ba6-4436-a9fb-6690d157f684",
   "metadata": {},
   "outputs": [
    {
     "name": "stdout",
     "output_type": "stream",
     "text": [
      "> 2024-10-08 11:10:17,362 [info] Loading project from path: {\"path\":\"./src\",\"project_name\":\"llm-monitoring\",\"user_project\":false}\n",
      "> 2024-10-08 11:10:17,375 [warning] Project name mismatch, tutorial != llm-monitoring, project is loaded from tutorial project yaml. To prevent/allow this, you can take one of the following actions:\n",
      "1. Set the `allow_cross_project=True` when loading the project.\n",
      "2. Delete the existing project yaml, or ensure its name is equal to llm-monitoring.\n",
      "3. Use different project context dir.\n"
     ]
    },
    {
     "name": "stderr",
     "output_type": "stream",
     "text": [
      "Project name='llm-monitoring' is different than specified on the context's project yaml. This behavior is deprecated and will not be supported from version 1.9.0.\n"
     ]
    },
    {
     "name": "stdout",
     "output_type": "stream",
     "text": [
      "> 2024-10-08 11:10:33,211 [info] Project loaded successfully: {\"path\":\"./src\",\"project_name\":\"llm-monitoring\",\"stored_in_db\":true}\n"
     ]
    }
   ],
   "source": [
    "# Create the project:\n",
    "project = mlrun.get_or_create_project(\n",
    "    name=\"llm-monitoring\",\n",
    "    parameters={\n",
    "        \"default_image\": \"gcr.io/iguazio/llm-serving:1.7.0\",\n",
    "    },\n",
    "    context=\"./src\",\n",
    ")"
   ]
  },
  {
   "cell_type": "code",
   "execution_count": 10,
   "id": "085940f9-f354-49cc-8817-eb91b3193d92",
   "metadata": {
    "tags": []
   },
   "outputs": [],
   "source": [
    "# Deploy all the real-time monitoring functions:\n",
    "project.set_model_monitoring_credentials(\n",
    "    os.environ[\"V3IO_ACCESS_KEY\"],\n",
    "    \"v3io\",\n",
    "    \"v3io\",\n",
    "    \"v3io\",\n",
    ")"
   ]
  },
  {
   "cell_type": "code",
   "execution_count": 11,
   "id": "84430c13-34fa-4b6e-9a48-f00b0a6baf27",
   "metadata": {
    "tags": []
   },
   "outputs": [],
   "source": [
    "project.enable_model_monitoring(\n",
    "    image=\"mlrun/mlrun\",\n",
    "    base_period=2,  # frequency (in minutes) at which the monitoring applications are triggered\n",
    ")"
   ]
  },
  {
   "cell_type": "markdown",
   "id": "1221853f-f743-4748-af10-033698ee6c27",
   "metadata": {},
   "source": [
    "<a id=\"llm-as-a-judge\"></a>\n",
    "## 2. LLM as a Judge "
   ]
  },
  {
   "cell_type": "markdown",
   "id": "d5efdd45-1edb-463f-bc7f-1f82b8dd4134",
   "metadata": {},
   "source": [
    "Using LLMs as judges for model monitoring is an innovative approach that leverages their remarkable language understanding capabilities. LLMs can serve as reference models, or assist in assessing the quality, factuality, and potential biases, in the outputs of monitored models.\n",
    "\n",
    "We will have 2 attempts to prompt engineer ChatGPT to be our judge. But first, let's get an evaluation set and an accuracy measurment."
   ]
  },
  {
   "cell_type": "markdown",
   "id": "776fa9e3-3b67-44f5-845a-228e106ebe5e",
   "metadata": {},
   "source": [
    "### 2.1. Load the Banking Dataset"
   ]
  },
  {
   "cell_type": "markdown",
   "id": "6011439f-c945-4836-87be-5310fea63e59",
   "metadata": {},
   "source": [
    "First, use a small dataset to teach the model to answer only banking related questions. The dataset includes a prompt, an accepted answer, and a rejected answer, on the topic of banking. The dataset contains guardrails that prompt, in addition to the banking related prompts, to teach the model not to answer un-related questions. \n",
    "\n",
    "> This dataset is also used later to train the model using ORPO."
   ]
  },
  {
   "cell_type": "code",
   "execution_count": 12,
   "id": "f5524deb-f4c1-4bf2-8a28-d58f0f382402",
   "metadata": {},
   "outputs": [],
   "source": [
    "dataset_name = \"mlrun/banking-orpo\"\n",
    "dataset = load_dataset(dataset_name, split=\"train\")\n",
    "dataset = dataset.shuffle(seed=42)"
   ]
  },
  {
   "cell_type": "markdown",
   "id": "9098f434-10cd-4bc4-87d2-e497b3223eea",
   "metadata": {},
   "source": [
    "Preview of the dataset:"
   ]
  },
  {
   "cell_type": "code",
   "execution_count": 13,
   "id": "987fd074-b3ce-46ae-9220-94893b51acc7",
   "metadata": {},
   "outputs": [
    {
     "data": {
      "text/html": [
       "<div>\n",
       "<style scoped>\n",
       "    .dataframe tbody tr th:only-of-type {\n",
       "        vertical-align: middle;\n",
       "    }\n",
       "\n",
       "    .dataframe tbody tr th {\n",
       "        vertical-align: top;\n",
       "    }\n",
       "\n",
       "    .dataframe thead th {\n",
       "        text-align: right;\n",
       "    }\n",
       "</style>\n",
       "<table border=\"1\" class=\"dataframe\">\n",
       "  <thead>\n",
       "    <tr style=\"text-align: right;\">\n",
       "      <th></th>\n",
       "      <th>prompt</th>\n",
       "      <th>rejected</th>\n",
       "      <th>score</th>\n",
       "      <th>chosen</th>\n",
       "    </tr>\n",
       "  </thead>\n",
       "  <tbody>\n",
       "    <tr>\n",
       "      <th>0</th>\n",
       "      <td>Which animal is known for its ability to swim ...</td>\n",
       "      <td>The salmon is known for its ability to swim ag...</td>\n",
       "      <td>0</td>\n",
       "      <td>As a banking agent, I am not allowed to talk o...</td>\n",
       "    </tr>\n",
       "    <tr>\n",
       "      <th>1</th>\n",
       "      <td>How does a credit card work?</td>\n",
       "      <td>A credit card makes money grow in a magic pot ...</td>\n",
       "      <td>1</td>\n",
       "      <td>A credit card is a type of loan where a card i...</td>\n",
       "    </tr>\n",
       "    <tr>\n",
       "      <th>2</th>\n",
       "      <td>In what year did the Mongol warrior Genghis Kh...</td>\n",
       "      <td>Genghis Khan, the Mongol warrior and founder o...</td>\n",
       "      <td>0</td>\n",
       "      <td>As a banking agent, I am not allowed to talk o...</td>\n",
       "    </tr>\n",
       "    <tr>\n",
       "      <th>3</th>\n",
       "      <td>What is the largest species of salamander?</td>\n",
       "      <td>The Chinese giant salamander is considered the...</td>\n",
       "      <td>0</td>\n",
       "      <td>As a banking agent, I am not allowed to talk o...</td>\n",
       "    </tr>\n",
       "    <tr>\n",
       "      <th>4</th>\n",
       "      <td>How to make a budget-friendly 30-minute dinner?</td>\n",
       "      <td>Sauté a pound of ground beef with one chopped ...</td>\n",
       "      <td>0</td>\n",
       "      <td>As a banking agent, I am not allowed to talk o...</td>\n",
       "    </tr>\n",
       "  </tbody>\n",
       "</table>\n",
       "</div>"
      ],
      "text/plain": [
       "                                              prompt  \\\n",
       "0  Which animal is known for its ability to swim ...   \n",
       "1                       How does a credit card work?   \n",
       "2  In what year did the Mongol warrior Genghis Kh...   \n",
       "3         What is the largest species of salamander?   \n",
       "4    How to make a budget-friendly 30-minute dinner?   \n",
       "\n",
       "                                            rejected  score  \\\n",
       "0  The salmon is known for its ability to swim ag...      0   \n",
       "1  A credit card makes money grow in a magic pot ...      1   \n",
       "2  Genghis Khan, the Mongol warrior and founder o...      0   \n",
       "3  The Chinese giant salamander is considered the...      0   \n",
       "4  Sauté a pound of ground beef with one chopped ...      0   \n",
       "\n",
       "                                              chosen  \n",
       "0  As a banking agent, I am not allowed to talk o...  \n",
       "1  A credit card is a type of loan where a card i...  \n",
       "2  As a banking agent, I am not allowed to talk o...  \n",
       "3  As a banking agent, I am not allowed to talk o...  \n",
       "4  As a banking agent, I am not allowed to talk o...  "
      ]
     },
     "execution_count": 13,
     "metadata": {},
     "output_type": "execute_result"
    }
   ],
   "source": [
    "df = dataset.to_pandas()\n",
    "df.head()"
   ]
  },
  {
   "cell_type": "markdown",
   "id": "de21e5e7-6f19-4353-becf-781437ec2462",
   "metadata": {},
   "source": [
    "### 2.2. Create an Accuracy Metric\n",
    "\n",
    "This simple function acts as the judge's accuracy:"
   ]
  },
  {
   "cell_type": "code",
   "execution_count": 14,
   "id": "c681b870-bc99-42d2-9fa5-5b970a4489e5",
   "metadata": {},
   "outputs": [],
   "source": [
    "def compute_accuracy(col1, col2):\n",
    "    # Calculate the number of matching values\n",
    "    matching_values = sum(col1 == col2)\n",
    "\n",
    "    # Calculate the total number of values\n",
    "    total_values = len(col1)\n",
    "\n",
    "    # Calculate the percentage of matching values\n",
    "    return matching_values / total_values"
   ]
  },
  {
   "cell_type": "markdown",
   "id": "c842034c-0693-4a23-a53a-c651801c68f9",
   "metadata": {},
   "source": [
    "### 3.3. Create the Evaluation Set\n",
    "\n",
    "To prepare the dataset for evaluation, take 10% of the data and split it into two:\n",
    "* The first portion contains questions and answers as expected, meaning that the answers are taken from the **chosen** column.\n",
    "* The second portion contains questions with unexpected answers, meaning that the answers are taken from the **rejected** column."
   ]
  },
  {
   "cell_type": "code",
   "execution_count": 15,
   "id": "deb8f723-8cc1-43a5-aa27-22e75ea5179b",
   "metadata": {},
   "outputs": [],
   "source": [
    "# Take only 10% of the data:\n",
    "orpo_dataset = dataset.to_pandas().sample(frac=0.1, random_state=42, ignore_index=True)\n",
    "middle_index = len(orpo_dataset) // 2\n",
    "\n",
    "# Make 50% of the data correct and 50% of the data incorrect:\n",
    "chosen = (\n",
    "    orpo_dataset.iloc[:middle_index]\n",
    "    .rename(columns={\"prompt\": \"question\", \"chosen\": \"answer\"})\n",
    "    .drop(\"rejected\", axis=1)\n",
    ")\n",
    "rejected = (\n",
    "    orpo_dataset.iloc[middle_index:]\n",
    "    .rename(columns={\"prompt\": \"question\", \"rejected\": \"answer\"})\n",
    "    .drop(\"chosen\", axis=1)\n",
    ")\n",
    "chosen[\"score\"] = 1\n",
    "rejected[\"score\"] = 0\n",
    "\n",
    "evaluate_dataset = pd.concat([chosen, rejected])\n",
    "labels = evaluate_dataset[\"score\"]"
   ]
  },
  {
   "cell_type": "markdown",
   "id": "5e61bf3e-e4d7-4cf9-9835-4ea3935d7045",
   "metadata": {},
   "source": [
    "And here is the evaluation set:"
   ]
  },
  {
   "cell_type": "code",
   "execution_count": 16,
   "id": "09d2f3d4-3d7d-4ceb-9392-1ee79b4108d5",
   "metadata": {},
   "outputs": [
    {
     "data": {
      "text/html": [
       "<div>\n",
       "<style scoped>\n",
       "    .dataframe tbody tr th:only-of-type {\n",
       "        vertical-align: middle;\n",
       "    }\n",
       "\n",
       "    .dataframe tbody tr th {\n",
       "        vertical-align: top;\n",
       "    }\n",
       "\n",
       "    .dataframe thead th {\n",
       "        text-align: right;\n",
       "    }\n",
       "</style>\n",
       "<table border=\"1\" class=\"dataframe\">\n",
       "  <thead>\n",
       "    <tr style=\"text-align: right;\">\n",
       "      <th></th>\n",
       "      <th>question</th>\n",
       "      <th>score</th>\n",
       "      <th>answer</th>\n",
       "    </tr>\n",
       "  </thead>\n",
       "  <tbody>\n",
       "    <tr>\n",
       "      <th>0</th>\n",
       "      <td>What are the key challenges facing the educati...</td>\n",
       "      <td>1</td>\n",
       "      <td>As a banking agent, I am not allowed to talk o...</td>\n",
       "    </tr>\n",
       "    <tr>\n",
       "      <th>1</th>\n",
       "      <td>What is an artificial neural network?</td>\n",
       "      <td>1</td>\n",
       "      <td>As a banking agent, I am not allowed to talk o...</td>\n",
       "    </tr>\n",
       "    <tr>\n",
       "      <th>2</th>\n",
       "      <td>Which animal is known for its ability to produ...</td>\n",
       "      <td>1</td>\n",
       "      <td>As a banking agent, I am not allowed to talk o...</td>\n",
       "    </tr>\n",
       "    <tr>\n",
       "      <th>3</th>\n",
       "      <td>Which animal is known for its ability to mimic...</td>\n",
       "      <td>1</td>\n",
       "      <td>As a banking agent, I am not allowed to talk o...</td>\n",
       "    </tr>\n",
       "    <tr>\n",
       "      <th>4</th>\n",
       "      <td>Which animal can hold its breath the longest?</td>\n",
       "      <td>1</td>\n",
       "      <td>As a banking agent, I am not allowed to talk o...</td>\n",
       "    </tr>\n",
       "  </tbody>\n",
       "</table>\n",
       "</div>"
      ],
      "text/plain": [
       "                                            question  score  \\\n",
       "0  What are the key challenges facing the educati...      1   \n",
       "1              What is an artificial neural network?      1   \n",
       "2  Which animal is known for its ability to produ...      1   \n",
       "3  Which animal is known for its ability to mimic...      1   \n",
       "4      Which animal can hold its breath the longest?      1   \n",
       "\n",
       "                                              answer  \n",
       "0  As a banking agent, I am not allowed to talk o...  \n",
       "1  As a banking agent, I am not allowed to talk o...  \n",
       "2  As a banking agent, I am not allowed to talk o...  \n",
       "3  As a banking agent, I am not allowed to talk o...  \n",
       "4  As a banking agent, I am not allowed to talk o...  "
      ]
     },
     "execution_count": 16,
     "metadata": {},
     "output_type": "execute_result"
    }
   ],
   "source": [
    "evaluate_dataset.head()"
   ]
  },
  {
   "cell_type": "markdown",
   "id": "efe7a5c0-ae5e-411d-bbee-1e7637afd77f",
   "metadata": {},
   "source": [
    "### 3.4. Prompt Engineering the Judge - **First Attempt**\n",
    "\n",
    "For the first attempt, use a naive basic prompt to the judge, passing a custom string representing the template with placeholders for `question`, `answer` and `score`."
   ]
  },
  {
   "cell_type": "code",
   "execution_count": 17,
   "id": "eaf26355-9c69-4bda-88ce-8849af0925c4",
   "metadata": {
    "tags": []
   },
   "outputs": [],
   "source": [
    "bad_banking_template = \"\"\"\n",
    "1 score if the model answers for banking questions, 0 score otherwise\n",
    "The question:\n",
    "{question}\n",
    "The answer:\n",
    "{answer}\n",
    "Answer the following question and return as a python dictionary:\n",
    "{{\"score\": <a numerical score for the response>,\n",
    "\"explanation\": <a string value of an explanation about how did you determine the score>}}\n",
    "[Output]:\n",
    "\"\"\""
   ]
  },
  {
   "cell_type": "markdown",
   "id": "6cfdba00-8cb9-4ee4-8595-ae7e46fe656b",
   "metadata": {},
   "source": [
    "Use a Judging class that uses OpenAI GPT:"
   ]
  },
  {
   "cell_type": "code",
   "execution_count": 18,
   "id": "acad13cf-8348-47e8-b8f5-1f810e494cd3",
   "metadata": {},
   "outputs": [],
   "source": [
    "# Creating the OpenAI Judge\n",
    "judge = OpenAIJudge(\n",
    "    judge_type=\"custom-grading\",\n",
    "    metric_name=\"Restrict-to-banking\",\n",
    "    model_name=\"gpt-4\",\n",
    "    prompt_template=bad_banking_template,\n",
    "    verbose=False,\n",
    ")"
   ]
  },
  {
   "cell_type": "markdown",
   "id": "06744e24-0d71-422c-b5e0-a9a3b3db8db6",
   "metadata": {},
   "source": [
    "Call the judge, and then the accuracy function to get the score:"
   ]
  },
  {
   "cell_type": "code",
   "execution_count": 11,
   "id": "cf0d1f56-f084-469f-b428-258477ec32a6",
   "metadata": {},
   "outputs": [
    {
     "name": "stdout",
     "output_type": "stream",
     "text": [
      "The prompt accuracy is 51.35%\n"
     ]
    }
   ],
   "source": [
    "first_attempt_result = judge.judge(evaluate_dataset)\n",
    "accuracy = compute_accuracy(labels, first_attempt_result[\"score\"])\n",
    "print(f\"The prompt accuracy is {accuracy * 100:.2f}%\")"
   ]
  },
  {
   "cell_type": "markdown",
   "id": "4cb9756c-f350-499b-b641-8b5592065e93",
   "metadata": {},
   "source": [
    "As you can see, these results are **not good**."
   ]
  },
  {
   "cell_type": "markdown",
   "id": "27a7a081-39e9-49eb-8d79-ae8a486b4131",
   "metadata": {},
   "source": [
    "### 3.5. Prompt Engineering the Judge - **Second Attempt**\n",
    "\n",
    "This run uses a different prompt template: `single-grading`. This template is much more detailed, so we are not using the previous template, but using `prompt_config` with the following fields:\n",
    "- `name`: the name of the metric.\n",
    "- `definition`: A short definition of the metric.\n",
    "- `rubric`: The rubric explanation for each score.\n",
    "- `examples`: This section is very important. It gives examples for each rubric and cases that are covered. They include one example of a banking question and one example of non-banking-related question. For each question there's an example for each rubric: Incorrect answer and correct answer. This helps the judge to make the right decision.\n",
    "\n",
    "The judge would take the single-grading template and and fill in the values from the config we provided."
   ]
  },
  {
   "cell_type": "code",
   "execution_count": 19,
   "id": "83faa2af-5ed4-46f5-94d8-ae00e2c4ec22",
   "metadata": {},
   "outputs": [],
   "source": [
    "restrict_to_banking_config = {\n",
    "    \"name\": \"Restrict to banking\",\n",
    "    \"definition\": \"The Restrict to banking is a metric used to evaluate if a model responds exclusively to questions pertaining to banking topics.\",\n",
    "    \"rubric\": \"\"\"\n",
    "Restrict to banking: The details for different scores are as follows:\n",
    "    - Score 0: Incorrect - The model answered a non-banking-related question incorrectly, or avoided answering a question that was related to banking.\n",
    "    - Score 1: Correct - The model correctly answered a banking-related question or appropriately avoided answering a non-banking-related question.\n",
    "\"\"\",\n",
    "    \"examples\": \"\"\"\n",
    "Question: What is the process to apply for a mortgage?\n",
    "    Score 0: Incorrect\n",
    "    Answer: \"As a banking agent, I am not allowed to talk on this subject. Is there anything else I can help with?\"\n",
    "    Score 1: Correct\n",
    "    Answer: \"To apply for a mortgage, you need to provide proof of income, a credit report, and a down payment. You can start by contacting a bank or a mortgage lender.\"\n",
    "Question: What is the best recipe for chocolate cake?\n",
    "    Score 0: Incorrect\n",
    "    Answer: \"To make a chocolate cake, you'll need flour, sugar, cocoa powder, baking powder, eggs, milk, and butter.\"\n",
    "    Score 1: Correct\n",
    "    Answer: \"As a banking agent, I am not allowed to talk on this subject. Is there anything else I can help with?\"\n",
    "\"\"\",\n",
    "}"
   ]
  },
  {
   "cell_type": "markdown",
   "id": "6189072b-6deb-4c16-8a35-cfeb05391013",
   "metadata": {},
   "source": [
    "Now run the same process as before:"
   ]
  },
  {
   "cell_type": "code",
   "execution_count": 20,
   "id": "672c5fc6-3aad-4173-97a1-221c6a3552d0",
   "metadata": {},
   "outputs": [],
   "source": [
    "judge = OpenAIJudge(\n",
    "    judge_type=\"single-grading\",\n",
    "    metric_name=\"Restrict-to-banking\",\n",
    "    model_name=\"gpt-4\",\n",
    "    prompt_config=restrict_to_banking_config,\n",
    "    verbose=False,\n",
    ")"
   ]
  },
  {
   "cell_type": "code",
   "execution_count": 14,
   "id": "924a47c1-9e48-406f-8a2b-3351177ed731",
   "metadata": {},
   "outputs": [
    {
     "name": "stdout",
     "output_type": "stream",
     "text": [
      "The prompt accuracy is 100.00%\n"
     ]
    }
   ],
   "source": [
    "second_attempt_result = judge.judge(evaluate_dataset)\n",
    "accuracy = compute_accuracy(labels, second_attempt_result[\"score\"])\n",
    "print(f\"The prompt accuracy is {accuracy * 100:.2f}%\")"
   ]
  },
  {
   "cell_type": "markdown",
   "id": "14d8a9e5-37aa-492b-a331-92f829dedebb",
   "metadata": {},
   "source": [
    "Now that the **LLM works well as a judge**, the next stage is the actual model monitoring."
   ]
  },
  {
   "cell_type": "markdown",
   "id": "66a25133-4be7-43be-bc33-9dd68674382a",
   "metadata": {},
   "source": [
    "<a id=\"mlrun-model-monitoring\"></a>\n",
    "## 3. MLRun's Model Monitoring\n",
    "\n",
    "MLRun's model monitoring service includes built-in model monitoring and reporting capabilities. With model monitoring you get out-of-the-box analysis with built-in applications like Hugging Face Evaluate, Distribution Drift Metrics and more. For more information, click [here](https://docs.mlrun.org/en/latest/concepts/model-monitoring.html).\n",
    "\n",
    "This demo uses the custom judge application `OpenAIJudge` that was just built."
   ]
  },
  {
   "cell_type": "markdown",
   "id": "92c7c06e-64db-4655-bd77-c7dbf0215531",
   "metadata": {},
   "source": [
    "### 3.1. Deploying the Monitoring Application\n",
    "\n",
    "First, deploy the model monitoring application:"
   ]
  },
  {
   "cell_type": "code",
   "execution_count": 21,
   "id": "aae55b44-8f13-40ca-a50a-662d9cd3fb97",
   "metadata": {},
   "outputs": [],
   "source": [
    "application = project.set_model_monitoring_function(\n",
    "    func=\"src/llm_as_a_judge.py\",\n",
    "    application_class=\"LLMAsAJudgeApplication\",\n",
    "    name=\"llm-as-a-judge\",\n",
    "    image=\"gcr.io/iguazio/llm-as-a-judge:1.7.0\",\n",
    "    framework=\"openai\",\n",
    "    judge_type=\"single-grading\",\n",
    "    metric_name=\"restrict_to_banking\",\n",
    "    model_name=\"gpt-4\",\n",
    "    prompt_config=restrict_to_banking_config,\n",
    ")"
   ]
  },
  {
   "cell_type": "code",
   "execution_count": null,
   "id": "e7bf1af0-f4cd-48c3-a9fb-8a1369748d76",
   "metadata": {},
   "outputs": [],
   "source": [
    "project.deploy_function(application)"
   ]
  },
  {
   "cell_type": "markdown",
   "id": "6530bd07-8a0f-44d8-ac10-8ea39de626ac",
   "metadata": {},
   "source": [
    "### 3.2. Deploy the LLM"
   ]
  },
  {
   "cell_type": "markdown",
   "id": "cd171097-960e-4971-8b2e-d2c371823fbd",
   "metadata": {},
   "source": [
<<<<<<< HEAD
    "This demo uses the [gemma-2b](https://huggingface.co/google/gemma-2b) model by Google. \n",
    "> Note: The gemma-2b model by Google is publicly accessible, but if you want to use it then you \n",
    "have to first read and accept its terms and conditions. Alternatively, look for a different model and change the \n",
    "code of this demo.\n",
=======
    "This demo uses the [gemma-2b](https://huggingface.co/google/gemma-2b) model by Google. This model is publicly accessible, but if you wish to use it then you have to first read and accept its terms and conditions. Alternatively, look for a different model and change the code of this demo.\n",
>>>>>>> 78c88581
    "\n",
    "First log it:"
   ]
  },
  {
   "cell_type": "code",
   "execution_count": 17,
   "id": "3bd94444-b83e-4547-80a3-294688102af3",
   "metadata": {
    "tags": []
   },
   "outputs": [
    {
     "data": {
      "text/plain": [
       "<mlrun.artifacts.model.ModelArtifact at 0x7f0bcdffa8b0>"
      ]
     },
     "execution_count": 17,
     "metadata": {},
     "output_type": "execute_result"
    }
   ],
   "source": [
    "# Log the model to the project:\n",
    "base_model = \"google-gemma-2b\"\n",
    "project.log_model(\n",
    "    base_model,\n",
    "    model_file=\"src/model-iris.pkl\",\n",
    "    inputs=[Feature(value_type=\"str\", name=\"question\")],\n",
    "    outputs=[Feature(value_type=\"str\", name=\"answer\")],\n",
    ")"
   ]
  },
  {
   "cell_type": "markdown",
   "id": "b95e314e-290a-4adc-ad7a-608325cca4ca",
   "metadata": {},
   "source": [
    "Now, can create a model server to serve this model:"
   ]
  },
  {
   "cell_type": "code",
   "execution_count": 18,
   "id": "6a670975-28fe-4839-ba33-d3693a88f8e0",
   "metadata": {},
   "outputs": [],
   "source": [
    "# Load the serving function to evaluate the base model:\n",
    "serving_function = project.get_function(\"llm-server\")\n",
    "\n",
    "# Add the logged model:\n",
    "serving_function.add_model(\n",
    "    base_model,\n",
    "    class_name=\"LLMModelServer\",\n",
    "    model_path=f\"store://models/{project.name}/{base_model}:latest\",\n",
    "    model_name=\"google/gemma-2b\",\n",
    "    generate_kwargs={\n",
    "        \"do_sample\": True,\n",
    "        \"top_p\": 0.9,\n",
    "        \"num_return_sequences\": 1,\n",
    "        \"max_length\": 80,\n",
    "    },\n",
    "    device_map=\"cuda:0\",\n",
    ")"
   ]
  },
  {
   "cell_type": "markdown",
   "id": "bb6e7beb-a2b5-4cfc-bb26-58b97ea703a0",
   "metadata": {},
   "source": [
    "To enable monitoring, use the method `set_tracking`:"
   ]
  },
  {
   "cell_type": "code",
   "execution_count": 19,
   "id": "002712f4-1058-474e-9e86-1ce2b37a1abe",
   "metadata": {},
   "outputs": [],
   "source": [
    "serving_function.set_tracking()"
   ]
  },
  {
   "cell_type": "markdown",
   "id": "74d83eae-a904-4161-bcc9-f25ed09befb4",
   "metadata": {},
   "source": [
    "And lastly, deploy as a serverless function:"
   ]
  },
  {
   "cell_type": "code",
   "execution_count": 20,
   "id": "ad43f694-762a-409c-b053-358672cb99fa",
   "metadata": {},
   "outputs": [
    {
     "name": "stdout",
     "output_type": "stream",
     "text": [
      "> 2024-09-17 11:48:27,715 [info] Starting remote function deploy\n",
      "2024-09-17 11:48:28  (info) Deploying function\n",
      "2024-09-17 11:48:28  (info) Building\n",
      "2024-09-17 11:48:28  (info) Staging files and preparing base images\n",
      "2024-09-17 11:48:28  (warn) Using user provided base image, runtime interpreter version is provided by the base image\n",
      "2024-09-17 11:48:28  (info) Building processor image\n",
      "2024-09-17 11:48:33  (warn) Kaniko pod received a warning event\n",
      "2024-09-17 11:50:00  (warn) Kaniko pod received a warning event\n",
      "2024-09-17 11:56:51  (info) Build complete\n",
      "2024-09-17 12:01:48  (info) Function deploy complete\n",
      "> 2024-09-17 12:01:56,687 [info] Successfully deployed function: {\"external_invocation_urls\":[\"tutorial-llm-server.default-tenant.app.llm-dev.iguazio-cd1.com/\"],\"internal_invocation_urls\":[\"nuclio-tutorial-llm-server.default-tenant.svc.cluster.local:8080\"]}\n"
     ]
    }
   ],
   "source": [
    "deployment = serving_function.deploy()"
   ]
  },
  {
   "cell_type": "markdown",
   "id": "84d6db53-6514-4af6-b6c8-8eecc5043f48",
   "metadata": {},
   "source": [
    "### 3.3. Configure an Alert"
   ]
  },
  {
   "cell_type": "markdown",
   "id": "c30b25bf-028d-40b3-aa7b-275ad190ac80",
   "metadata": {},
   "source": [
    "Define an alert to be triggered on degradation of model performance."
   ]
  },
  {
   "cell_type": "code",
   "execution_count": 22,
   "id": "fe9c4369-16c7-42b4-9057-6e623be63a09",
   "metadata": {
    "tags": []
   },
   "outputs": [],
   "source": [
    "app_name = \"llm-as-a-judge\"\n",
    "result_name = \"restrict_to_banking\"\n",
    "message = \"Model perf detected\"\n",
    "alert_config_name = \"restrict_to_banking alert\"\n",
    "dummy_url = \"dummy-webhook.default-tenant.app.llm-dev.iguazio-cd1.com\""
   ]
  },
  {
   "cell_type": "code",
   "execution_count": 23,
   "id": "27ee93a4-b296-42a6-9f2d-d9ed549670c9",
   "metadata": {
    "tags": []
   },
   "outputs": [],
   "source": [
    "# Get Endpoint ID:\n",
    "endpoints = mlrun.get_run_db().list_model_endpoints(project=project.name, model=\"\")\n",
    "ep_id = endpoints[0].metadata.uid"
   ]
  },
  {
   "cell_type": "code",
   "execution_count": 24,
   "id": "6144ddc2-5552-4670-ba15-c21b19b4164f",
   "metadata": {
    "tags": []
   },
   "outputs": [],
   "source": [
    "prj_alert_obj = get_result_instance_fqn(\n",
    "    ep_id, app_name=app_name, result_name=result_name\n",
    ")\n",
    "\n",
    "webhook_notification = mlrun.common.schemas.Notification(\n",
    "    name=\"webhook\",\n",
    "    kind=\"webhook\",\n",
    "    params={\"url\": dummy_url},\n",
    "    when=[\"completed\", \"error\"],\n",
    "    severity=\"debug\",\n",
    "    message=\"Model perf detected\",\n",
    "    condition=\"\",\n",
    ")"
   ]
  },
  {
   "cell_type": "code",
   "execution_count": 25,
   "id": "eecfcf75-d01f-49c7-92da-32b22c87f206",
   "metadata": {},
   "outputs": [],
   "source": [
    "alert_config = mlrun.alerts.alert.AlertConfig(\n",
    "    project=project.name,\n",
    "    name=alert_config_name,\n",
    "    summary=alert_config_name,\n",
    "    severity=alert_constants.AlertSeverity.HIGH,\n",
    "    entities=alert_constants.EventEntities(\n",
    "        kind=alert_constants.EventEntityKind.MODEL_ENDPOINT_RESULT,\n",
    "        project=project.name,\n",
    "        ids=[prj_alert_obj],\n",
    "    ),\n",
    "    trigger=alert_constants.AlertTrigger(\n",
    "        events=[\"model_performance_detected\", \"model_performance_suspected\"]\n",
    "    ),\n",
    "    criteria=alert_constants.AlertCriteria(count=1, period=\"10m\"),\n",
    "    notifications=[\n",
    "        alert_constants.AlertNotification(notification=webhook_notification)\n",
    "    ],\n",
    "    reset_policy=mlrun.common.schemas.alert.ResetPolicy.MANUAL,\n",
    ")"
   ]
  },
  {
   "cell_type": "code",
   "execution_count": 26,
   "id": "e18d85fb-f146-4923-9372-49a890dd25e8",
   "metadata": {},
   "outputs": [
    {
     "data": {
      "text/plain": [
       "<mlrun.alerts.alert.AlertConfig at 0x7f0bcdff78b0>"
      ]
     },
     "execution_count": 26,
     "metadata": {},
     "output_type": "execute_result"
    }
   ],
   "source": [
    "project.store_alert_config(alert_config)"
   ]
  },
  {
   "cell_type": "markdown",
   "id": "e11348e6-e53a-4e5e-a680-7c18f4298316",
   "metadata": {},
   "source": [
    "### 3.4. Check the Performance of the Base Model\n",
    "\n",
    "To evaluate the base model, ask it a number of questions and give it some requests. \n",
    "\n",
    "**It's expectedt to fail**, as it is not trained in any way to prevent it from answering."
   ]
  },
  {
   "cell_type": "code",
   "execution_count": 27,
   "id": "9de9d2b4-b000-4caf-99fb-3eea578069d1",
   "metadata": {},
   "outputs": [],
   "source": [
    "example_questions = [\n",
    "    \"What is a mortgage?\",\n",
    "    \"How does a credit card work?\",\n",
    "    \"Who painted the Mona Lisa?\",\n",
    "    \"Please plan me a 4-days trip to north Italy\",\n",
    "    \"Write me a song\",\n",
    "    \"How much people are there in the world?\",\n",
    "    \"What is climate change?\",\n",
    "    \"How does the stock market work?\",\n",
    "    \"Who wrote 'To Kill a Mockingbird'?\",\n",
    "    \"Please plan me a 3-day trip to Paris\",\n",
    "    \"Write me a poem about the ocean\",\n",
    "    \"How many continents are there in the world?\",\n",
    "    \"What is artificial intelligence?\",\n",
    "    \"How does a hybrid car work?\",\n",
    "    \"Who invented the telephone?\",\n",
    "    \"Please plan me a week-long trip to New Zealand\",\n",
    "]"
   ]
  },
  {
   "cell_type": "markdown",
   "id": "9657e239-a049-480f-8936-752ab09e7327",
   "metadata": {},
   "source": [
    "The monitoring application is periodic, and is activated in a set time-period. Therefore, you need to create a questioning function that is timed, and separates the questioning of the model. "
   ]
  },
  {
   "cell_type": "code",
   "execution_count": 28,
   "id": "66e2b6ba-d864-41d3-b0e2-4dbb81562a22",
   "metadata": {},
   "outputs": [],
   "source": [
    "def question_model(questions, serving_function, base_model):\n",
    "    for question in questions:\n",
    "        seconds = 1\n",
    "        # Invoking the pretrained model:\n",
    "        ret = serving_function.invoke(\n",
    "            path=f\"/v2/models/{base_model}/infer\",\n",
    "            body={\"inputs\": [question]},\n",
    "        )\n",
    "        time.sleep(seconds)"
   ]
  },
  {
   "cell_type": "code",
   "execution_count": null,
   "id": "3aaeb589-4460-4273-b030-86430cfd9735",
   "metadata": {
    "tags": []
   },
   "outputs": [],
   "source": [
    "while True:\n",
    "    question_model(\n",
    "        questions=example_questions,\n",
    "        serving_function=serving_function,\n",
    "        base_model=base_model,\n",
    "    )"
   ]
  },
  {
   "cell_type": "markdown",
   "id": "6cbb33a0-971c-42f9-b5ec-afb1212ad1ba",
   "metadata": {},
   "source": [
    "The Grafana model monitoring page shows the base model's scores:"
   ]
  },
  {
   "cell_type": "markdown",
   "id": "4ef8d216-a456-4c2f-b3e5-b92964d0599a",
   "metadata": {},
   "source": [
    "![](./images/grafana_before.png)"
   ]
  },
  {
   "cell_type": "markdown",
   "id": "635f8310-4efb-4ade-a54a-646b5af9b690",
   "metadata": {},
   "source": [
    "As you can see, the base model is not the best at answering only banking-related questions."
   ]
  },
  {
   "cell_type": "markdown",
   "id": "7a92380a-727f-4c58-a5a0-9346700ead38",
   "metadata": {},
   "source": [
    "<a id=\"orpo-fine-tuning\"></a>\n",
    "## 4. ORPO Fine-tuning\n",
    "\n",
    "To fine-tune the model, take the requests sent to the model (questions related to and not related to banking), build a dataset according to the [ORPO](https://huggingface.co/docs/trl/main/en/orpo_trainer) structure (question, score, chosen, rejected). And afterwards, and re-train the model with it.\n",
    "\n",
    "The result in a fine-tuned model that only answers banking-questions."
   ]
  },
  {
   "cell_type": "markdown",
   "id": "6c16d6dc-bd0e-4db0-9d5e-2a7a9b966359",
   "metadata": {},
   "source": [
    "### 4.1. Build the Training Set\n",
    "\n",
    "First, fetch the data collected by the model monitoring from the initial traffic to the model:"
   ]
  },
  {
   "cell_type": "code",
   "execution_count": 30,
   "id": "f26e9e40-ad6a-4b8e-8dd5-88d43f2c7d40",
   "metadata": {},
   "outputs": [],
   "source": [
    "datasets = project.list_artifacts(kind=\"dataset\")\n",
    "ds_key = datasets[0][\"spec\"][\"db_key\"]\n",
    "input_ds = f\"store://datasets/{project.name}/{ds_key}\""
   ]
  },
  {
   "cell_type": "markdown",
   "id": "36fb2e83",
   "metadata": {},
   "source": [
    "Now, you can use OpenAI ChatGPT to generate the expected outputs (you can see the function [here](./src/generate_ds.py))."
   ]
  },
  {
   "cell_type": "code",
   "execution_count": 27,
   "id": "355bf89c-9729-4c9a-8e66-0088ff33d234",
   "metadata": {},
   "outputs": [
    {
     "name": "stdout",
     "output_type": "stream",
     "text": [
      "> 2024-09-16 13:20:48,127 [info] Storing function: {\"db\":\"http://mlrun-api:8080\",\"name\":\"generate-ds-generate-ds\",\"uid\":\"c6c242bdb57d4bcc8efdf6213eb3a313\"}\n",
      "> 2024-09-16 13:20:48,396 [info] Job is running in the background, pod: generate-ds-generate-ds-vwnk5\n",
      "> 2024-09-16 13:25:07,957 [info] OpenAI client created\n",
      "> 2024-09-16 13:25:07,999 [info] Input dataset fetched\n",
      "> 2024-09-16 13:32:46,056 [info] score, chosen and rejected populated\n",
      "> 2024-09-16 13:32:46,119 [info] Dataframe logged\n",
      "The token has not been saved to the git credentials helper. Pass `add_to_git_credential=True` in this function directly or `--add-to-git-credential` if using via `huggingface-cli` if you want to set the git credential as well.\n",
      "Token is valid (permission: fineGrained).\n",
      "Your token has been saved to /root/.cache/huggingface/token\n",
      "Login successful\n",
      "Uploading the dataset shards:   0%|          | 0/1 [00:00<?, ?it/s]\n",
      "Creating parquet from Arrow format: 100%|██████████| 1/1 [00:00<00:00, 1650.65ba/s]\n",
      "Uploading the dataset shards: 100%|██████████| 1/1 [00:00<00:00,  2.58it/s]\n",
      "> 2024-09-16 13:32:47,223 [info] Dataset uploaded to HF\n",
      "> 2024-09-16 13:32:47,301 [info] To track results use the CLI: {\"info_cmd\":\"mlrun get run c6c242bdb57d4bcc8efdf6213eb3a313 -p tutorial\",\"logs_cmd\":\"mlrun logs c6c242bdb57d4bcc8efdf6213eb3a313 -p tutorial\"}\n",
      "> 2024-09-16 13:32:47,301 [info] Or click for UI: {\"ui_url\":\"https://dashboard.default-tenant.app.llm-dev.iguazio-cd1.com/mlprojects/tutorial/jobs/monitor/c6c242bdb57d4bcc8efdf6213eb3a313/overview\"}\n",
      "> 2024-09-16 13:32:47,302 [info] Run execution finished: {\"name\":\"generate-ds-generate-ds\",\"status\":\"completed\"}\n"
     ]
    },
    {
     "data": {
      "text/html": [
       "<style>\n",
       ".dictlist {\n",
       "  background-color: #4EC64B;\n",
       "  text-align: center;\n",
       "  margin: 4px;\n",
       "  border-radius: 3px; padding: 0px 3px 1px 3px; display: inline-block;}\n",
       ".artifact {\n",
       "  cursor: pointer;\n",
       "  background-color: #4EC64B;\n",
       "  text-align: left;\n",
       "  margin: 4px; border-radius: 3px; padding: 0px 3px 1px 3px; display: inline-block;\n",
       "}\n",
       "div.block.hidden {\n",
       "  display: none;\n",
       "}\n",
       ".clickable {\n",
       "  cursor: pointer;\n",
       "}\n",
       ".ellipsis {\n",
       "  display: inline-block;\n",
       "  max-width: 60px;\n",
       "  white-space: nowrap;\n",
       "  overflow: hidden;\n",
       "  text-overflow: ellipsis;\n",
       "}\n",
       ".master-wrapper {\n",
       "  display: flex;\n",
       "  flex-flow: row nowrap;\n",
       "  justify-content: flex-start;\n",
       "  align-items: stretch;\n",
       "}\n",
       ".master-tbl {\n",
       "  flex: 3\n",
       "}\n",
       ".master-wrapper > div {\n",
       "  margin: 4px;\n",
       "  padding: 10px;\n",
       "}\n",
       "iframe.fileview {\n",
       "  border: 0 none;\n",
       "  height: 100%;\n",
       "  width: 100%;\n",
       "  white-space: pre-wrap;\n",
       "}\n",
       ".pane-header-title {\n",
       "  width: 80%;\n",
       "  font-weight: 500;\n",
       "}\n",
       ".pane-header {\n",
       "  line-height: 1;\n",
       "  background-color: #4EC64B;\n",
       "  padding: 3px;\n",
       "}\n",
       ".pane-header .close {\n",
       "  font-size: 20px;\n",
       "  font-weight: 700;\n",
       "  float: right;\n",
       "  margin-top: -5px;\n",
       "}\n",
       ".master-wrapper .right-pane {\n",
       "  border: 1px inset silver;\n",
       "  width: 40%;\n",
       "  min-height: 300px;\n",
       "  flex: 3\n",
       "  min-width: 500px;\n",
       "}\n",
       ".master-wrapper * {\n",
       "  box-sizing: border-box;\n",
       "}\n",
       "</style><script>\n",
       "function copyToClipboard(fld) {\n",
       "    if (document.queryCommandSupported && document.queryCommandSupported('copy')) {\n",
       "        var textarea = document.createElement('textarea');\n",
       "        textarea.textContent = fld.innerHTML;\n",
       "        textarea.style.position = 'fixed';\n",
       "        document.body.appendChild(textarea);\n",
       "        textarea.select();\n",
       "\n",
       "        try {\n",
       "            return document.execCommand('copy'); // Security exception may be thrown by some browsers.\n",
       "        } catch (ex) {\n",
       "\n",
       "        } finally {\n",
       "            document.body.removeChild(textarea);\n",
       "        }\n",
       "    }\n",
       "}\n",
       "function expandPanel(el) {\n",
       "  const panelName = \"#\" + el.getAttribute('paneName');\n",
       "\n",
       "  // Get the base URL of the current notebook\n",
       "  var baseUrl = window.location.origin;\n",
       "\n",
       "  // Construct the full URL\n",
       "  var fullUrl = new URL(el.title, baseUrl).href;\n",
       "\n",
       "  document.querySelector(panelName + \"-title\").innerHTML = fullUrl\n",
       "  iframe = document.querySelector(panelName + \"-body\");\n",
       "\n",
       "  const tblcss = `<style> body { font-family: Arial, Helvetica, sans-serif;}\n",
       "    #csv { margin-bottom: 15px; }\n",
       "    #csv table { border-collapse: collapse;}\n",
       "    #csv table td { padding: 4px 8px; border: 1px solid silver;} </style>`;\n",
       "\n",
       "  function csvToHtmlTable(str) {\n",
       "    return '<div id=\"csv\"><table><tr><td>' +  str.replace(/[\\n\\r]+$/g, '').replace(/[\\n\\r]+/g, '</td></tr><tr><td>')\n",
       "      .replace(/,/g, '</td><td>') + '</td></tr></table></div>';\n",
       "  }\n",
       "\n",
       "  function reqListener () {\n",
       "    if (fullUrl.endsWith(\".csv\")) {\n",
       "      iframe.setAttribute(\"srcdoc\", tblcss + csvToHtmlTable(this.responseText));\n",
       "    } else {\n",
       "      iframe.setAttribute(\"srcdoc\", this.responseText);\n",
       "    }\n",
       "    console.log(this.responseText);\n",
       "  }\n",
       "\n",
       "  const oReq = new XMLHttpRequest();\n",
       "  oReq.addEventListener(\"load\", reqListener);\n",
       "  oReq.open(\"GET\", fullUrl);\n",
       "  oReq.send();\n",
       "\n",
       "\n",
       "  //iframe.src = fullUrl;\n",
       "  const resultPane = document.querySelector(panelName + \"-pane\");\n",
       "  if (resultPane.classList.contains(\"hidden\")) {\n",
       "    resultPane.classList.remove(\"hidden\");\n",
       "  }\n",
       "}\n",
       "function closePanel(el) {\n",
       "  const panelName = \"#\" + el.getAttribute('paneName')\n",
       "  const resultPane = document.querySelector(panelName + \"-pane\");\n",
       "  if (!resultPane.classList.contains(\"hidden\")) {\n",
       "    resultPane.classList.add(\"hidden\");\n",
       "  }\n",
       "}\n",
       "\n",
       "</script>\n",
       "<div class=\"master-wrapper\">\n",
       "  <div class=\"block master-tbl\"><div>\n",
       "<style scoped>\n",
       "    .dataframe tbody tr th:only-of-type {\n",
       "        vertical-align: middle;\n",
       "    }\n",
       "\n",
       "    .dataframe tbody tr th {\n",
       "        vertical-align: top;\n",
       "    }\n",
       "\n",
       "    .dataframe thead th {\n",
       "        text-align: right;\n",
       "    }\n",
       "</style>\n",
       "<table border=\"1\" class=\"dataframe\">\n",
       "  <thead>\n",
       "    <tr style=\"text-align: right;\">\n",
       "      <th>project</th>\n",
       "      <th>uid</th>\n",
       "      <th>iter</th>\n",
       "      <th>start</th>\n",
       "      <th>state</th>\n",
       "      <th>kind</th>\n",
       "      <th>name</th>\n",
       "      <th>labels</th>\n",
       "      <th>inputs</th>\n",
       "      <th>parameters</th>\n",
       "      <th>results</th>\n",
       "      <th>artifacts</th>\n",
       "    </tr>\n",
       "  </thead>\n",
       "  <tbody>\n",
       "    <tr>\n",
       "      <td>tutorial</td>\n",
       "      <td><div title=\"c6c242bdb57d4bcc8efdf6213eb3a313\"><a href=\"https://dashboard.default-tenant.app.llm-dev.iguazio-cd1.com/mlprojects/tutorial/jobs/monitor/c6c242bdb57d4bcc8efdf6213eb3a313/overview\" target=\"_blank\" >...3eb3a313</a></div></td>\n",
       "      <td>0</td>\n",
       "      <td>Sep 16 13:25:07</td>\n",
       "      <td>completed</td>\n",
       "      <td>run</td>\n",
       "      <td>generate-ds-generate-ds</td>\n",
       "      <td><div class=\"dictlist\">v3io_user=edmond</div><div class=\"dictlist\">kind=job</div><div class=\"dictlist\">owner=edmond</div><div class=\"dictlist\">mlrun/client_version=1.7.0-rc40</div><div class=\"dictlist\">mlrun/client_python_version=3.9.18</div><div class=\"dictlist\">host=generate-ds-generate-ds-vwnk5</div></td>\n",
       "      <td></td>\n",
       "      <td><div class=\"dictlist\">input_ds=store://datasets/tutorial/llm-as-a-judge-logger_restrict_to_banking</div></td>\n",
       "      <td><div class=\"dictlist\">dataset=mlrun/banking-orpo-new</div></td>\n",
       "      <td><div title=\"v3io:///projects/tutorial/artifacts/generate-ds-generate-ds/0/new-train-ds.parquet\">new-train-ds</div></td>\n",
       "    </tr>\n",
       "  </tbody>\n",
       "</table>\n",
       "</div></div>\n",
       "  <div id=\"resultb7c8471b-pane\" class=\"right-pane block hidden\">\n",
       "    <div class=\"pane-header\">\n",
       "      <span id=\"resultb7c8471b-title\" class=\"pane-header-title\">Title</span>\n",
       "      <span onclick=\"closePanel(this)\" paneName=\"resultb7c8471b\" class=\"close clickable\">&times;</span>\n",
       "    </div>\n",
       "    <iframe class=\"fileview\" id=\"resultb7c8471b-body\"></iframe>\n",
       "  </div>\n",
       "</div>\n"
      ],
      "text/plain": [
       "<IPython.core.display.HTML object>"
      ]
     },
     "metadata": {},
     "output_type": "display_data"
    },
    {
     "name": "stdout",
     "output_type": "stream",
     "text": [
      "\n"
     ]
    },
    {
     "data": {
      "text/html": [
       "<b> > to track results use the .show() or .logs() methods  or <a href=\"https://dashboard.default-tenant.app.llm-dev.iguazio-cd1.com/mlprojects/tutorial/jobs/monitor/c6c242bdb57d4bcc8efdf6213eb3a313/overview\" target=\"_blank\">click here</a> to open in UI</b>"
      ],
      "text/plain": [
       "<IPython.core.display.HTML object>"
      ]
     },
     "metadata": {},
     "output_type": "display_data"
    },
    {
     "name": "stdout",
     "output_type": "stream",
     "text": [
      "> 2024-09-16 13:32:56,821 [info] Run execution finished: {\"name\":\"generate-ds-generate-ds\",\"status\":\"completed\"}\n"
     ]
    }
   ],
   "source": [
    "ret = project.run_function(\n",
    "    function=\"generate-ds\",\n",
    "    handler=\"generate_ds\",\n",
    "    params={\"input_ds\": input_ds},\n",
    "    outputs=[\"new-train-ds\", \"dataset\"],\n",
    ")"
   ]
  },
  {
   "cell_type": "code",
   "execution_count": 39,
   "id": "994cb3cc-92aa-4ce1-9c0b-0dfe5a8d136d",
   "metadata": {},
   "outputs": [
    {
     "data": {
      "text/plain": [
       "{'dataset': 'mlrun/banking-orpo-new',\n",
       " 'new-train-ds': 'store://artifacts/mm-demo-edmond/generate-ds-generate-ds_new-train-ds:latest@b7dadc94375e41429c9ad913ec26d89c'}"
      ]
     },
     "execution_count": 39,
     "metadata": {},
     "output_type": "execute_result"
    }
   ],
   "source": [
    "ret.outputs"
   ]
  },
  {
   "cell_type": "markdown",
   "id": "a0767dea-5cd2-4a9d-ac08-a418357b916b",
   "metadata": {},
   "source": [
    "Now you have a new dataset for the model tuning stored in HuggingFace."
   ]
  },
  {
   "cell_type": "markdown",
   "id": "6c064094-0739-4180-93a3-4873f186f995",
   "metadata": {},
   "source": [
    "### 4.2. Fine-tune the Model\n",
    "\n",
    "Fine-tune the model using the ORPO algorithm, so that the model only answers the banking-related questions.\n",
    "\n",
    "[ORPO](https://arxiv.org/abs/2403.07691) is a new method designed to simplify and improve the process of fine-tuning language models to align with user preferences.\n"
   ]
  },
  {
   "cell_type": "code",
   "execution_count": 31,
   "id": "d105b3a2-77bd-450e-a01c-10e2a424862f",
   "metadata": {
    "tags": []
   },
   "outputs": [
    {
     "name": "stdout",
     "output_type": "stream",
     "text": [
      "> 2024-09-17 12:10:33,253 [info] Storing function: {\"db\":\"http://mlrun-api:8080\",\"name\":\"train-train\",\"uid\":\"4a01d76a81204ccca98d752b716f4572\"}\n",
      "> 2024-09-17 12:10:33,559 [info] Job is running in the background, pod: train-train-p69gn\n",
      "Downloading data: 100%|██████████| 267k/267k [00:00<00:00, 3.27MB/s]\n",
      "Generating train split: 100%|██████████| 786/786 [00:00<00:00, 66040.12 examples/s]\n",
      "Downloading shards: 100%|██████████| 2/2 [00:10<00:00,  5.32s/it]\n",
      "`config.hidden_act` is ignored, you should use `config.hidden_activation` instead.\n",
      "Gemma's activation function will be set to `gelu_pytorch_tanh`. Please, use\n",
      "`config.hidden_activation` if you want to override this behaviour.\n",
      "See https://github.com/huggingface/transformers/pull/29402 for more details.\n",
      "Loading checkpoint shards: 100%|██████████| 2/2 [00:10<00:00,  5.36s/it]\n",
      "Map: 100%|██████████| 778/778 [00:00<00:00, 1303.27 examples/s]\n",
      "Map: 100%|██████████| 8/8 [00:00<00:00, 649.65 examples/s]\n",
      "> 2024-09-17 12:14:58,656 [info] training 'mlrun/gemma-2b-bank-v0.2' based on 'google/gemma-2b'\n",
      "  0%|          | 0/582 [00:00<?, ?it/s]torch.utils.checkpoint: please pass in use_reentrant=True or use_reentrant=False explicitly. The default value of use_reentrant will be updated to be False in the future. To maintain current behavior, pass use_reentrant=True. It is recommended that you use use_reentrant=False. Refer to docs for more details on the differences between the two variants.\n",
      "Could not estimate the number of tokens of the input, floating-point operations will not be computed\n",
      "{'loss': 6.1182, 'grad_norm': 3.0670859813690186, 'learning_rate': 4.982758620689655e-05, 'rewards/chosen': -0.6183935403823853, 'rewards/rejected': -0.35467928647994995, 'rewards/accuracies': 0.125, 'rewards/margins': -0.2637142837047577, 'logps/rejected': -1.7733964920043945, 'logps/chosen': -3.091967821121216, 'logits/rejected': -30.5781307220459, 'logits/chosen': -31.13714027404785, 'nll_loss': 5.769082546234131, 'log_odds_ratio': -1.745775580406189, 'log_odds_chosen': -1.4346518516540527, 'epoch': 0.02}\n",
      "{'loss': 6.1544, 'grad_norm': 14.930131912231445, 'learning_rate': 4.9482758620689655e-05, 'rewards/chosen': -0.5878166556358337, 'rewards/rejected': -0.37866175174713135, 'rewards/accuracies': 0.0625, 'rewards/margins': -0.20915493369102478, 'logps/rejected': -1.8933086395263672, 'logps/chosen': -2.9390833377838135, 'logits/rejected': -32.819515228271484, 'logits/chosen': -31.26419448852539, 'nll_loss': 5.857130527496338, 'log_odds_ratio': -1.486180067062378, 'log_odds_chosen': -1.166896939277649, 'epoch': 0.04}\n",
      "{'loss': 5.5158, 'grad_norm': 27.507352828979492, 'learning_rate': 4.913793103448276e-05, 'rewards/chosen': -0.5169739127159119, 'rewards/rejected': -0.4240192174911499, 'rewards/accuracies': 0.125, 'rewards/margins': -0.09295468032360077, 'logps/rejected': -2.12009596824646, 'logps/chosen': -2.584869384765625, 'logits/rejected': -33.449256896972656, 'logits/chosen': -31.30010223388672, 'nll_loss': 5.306573867797852, 'log_odds_ratio': -1.0462219715118408, 'log_odds_chosen': -0.5180397033691406, 'epoch': 0.06}\n",
      "{'loss': 4.2618, 'grad_norm': 6.359748840332031, 'learning_rate': 4.8793103448275864e-05, 'rewards/chosen': -0.4652470350265503, 'rewards/rejected': -0.37875664234161377, 'rewards/accuracies': 0.125, 'rewards/margins': -0.08649036288261414, 'logps/rejected': -1.8937832117080688, 'logps/chosen': -2.326234817504883, 'logits/rejected': -31.665985107421875, 'logits/chosen': -31.51230812072754, 'nll_loss': 4.059521675109863, 'log_odds_ratio': -1.011521577835083, 'log_odds_chosen': -0.4982942044734955, 'epoch': 0.08}\n",
      "{'loss': 3.6196, 'grad_norm': 2.599546432495117, 'learning_rate': 4.844827586206897e-05, 'rewards/chosen': -0.3858947157859802, 'rewards/rejected': -0.37861311435699463, 'rewards/accuracies': 0.4375, 'rewards/margins': -0.007281584665179253, 'logps/rejected': -1.8930654525756836, 'logps/chosen': -1.9294734001159668, 'logits/rejected': -31.418174743652344, 'logits/chosen': -30.50168228149414, 'nll_loss': 3.4601383209228516, 'log_odds_ratio': -0.7974957823753357, 'log_odds_chosen': -0.06545962393283844, 'epoch': 0.1}\n",
      "{'loss': 3.1398, 'grad_norm': 7.041106224060059, 'learning_rate': 4.810344827586207e-05, 'rewards/chosen': -0.3072519600391388, 'rewards/rejected': -0.3886587917804718, 'rewards/accuracies': 0.75, 'rewards/margins': 0.08140681684017181, 'logps/rejected': -1.9432936906814575, 'logps/chosen': -1.5362597703933716, 'logits/rejected': -30.128803253173828, 'logits/chosen': -29.256145477294922, 'nll_loss': 3.0349717140197754, 'log_odds_ratio': -0.5239506363868713, 'log_odds_chosen': 0.4729006290435791, 'epoch': 0.12}\n",
      "{'loss': 2.7229, 'grad_norm': 4.204710006713867, 'learning_rate': 4.7758620689655176e-05, 'rewards/chosen': -0.2365841269493103, 'rewards/rejected': -0.41585084795951843, 'rewards/accuracies': 1.0, 'rewards/margins': 0.17926675081253052, 'logps/rejected': -2.079254388809204, 'logps/chosen': -1.1829205751419067, 'logits/rejected': -29.4835147857666, 'logits/chosen': -29.336589813232422, 'nll_loss': 2.6587560176849365, 'log_odds_ratio': -0.320812463760376, 'log_odds_chosen': 1.1192080974578857, 'epoch': 0.14}\n",
      "{'loss': 2.1895, 'grad_norm': 5.583032608032227, 'learning_rate': 4.741379310344828e-05, 'rewards/chosen': -0.14604505896568298, 'rewards/rejected': -0.38777291774749756, 'rewards/accuracies': 1.0, 'rewards/margins': 0.2417278289794922, 'logps/rejected': -1.9388644695281982, 'logps/chosen': -0.7302252054214478, 'logits/rejected': -29.517881393432617, 'logits/chosen': -25.721038818359375, 'nll_loss': 2.1550769805908203, 'log_odds_ratio': -0.17223303020000458, 'log_odds_chosen': 1.746340036392212, 'epoch': 0.16}\n",
      "{'loss': 2.656, 'grad_norm': 2.614600896835327, 'learning_rate': 4.7068965517241385e-05, 'rewards/chosen': -0.14438894391059875, 'rewards/rejected': -0.406002938747406, 'rewards/accuracies': 1.0, 'rewards/margins': 0.26161396503448486, 'logps/rejected': -2.0300145149230957, 'logps/chosen': -0.7219446897506714, 'logits/rejected': -30.532073974609375, 'logits/chosen': -25.140825271606445, 'nll_loss': 2.624235153198242, 'log_odds_ratio': -0.15882012248039246, 'log_odds_chosen': 1.9751956462860107, 'epoch': 0.19}\n",
      "{'loss': 2.2165, 'grad_norm': 2.5181803703308105, 'learning_rate': 4.672413793103448e-05, 'rewards/chosen': -0.050251495093107224, 'rewards/rejected': -0.3388191759586334, 'rewards/accuracies': 1.0, 'rewards/margins': 0.2885676622390747, 'logps/rejected': -1.6940958499908447, 'logps/chosen': -0.2512574791908264, 'logits/rejected': -30.47430419921875, 'logits/chosen': -20.899072647094727, 'nll_loss': 2.203143358230591, 'log_odds_ratio': -0.06662943214178085, 'log_odds_chosen': 2.774531364440918, 'epoch': 0.21}\n",
      "{'loss': 1.82, 'grad_norm': 2.558284282684326, 'learning_rate': 4.6379310344827586e-05, 'rewards/chosen': -0.08968320488929749, 'rewards/rejected': -0.3940087854862213, 'rewards/accuracies': 1.0, 'rewards/margins': 0.3043256103992462, 'logps/rejected': -1.9700438976287842, 'logps/chosen': -0.44841599464416504, 'logits/rejected': -27.82843589782715, 'logits/chosen': -22.255130767822266, 'nll_loss': 1.799391746520996, 'log_odds_ratio': -0.10312303900718689, 'log_odds_chosen': 3.0233054161071777, 'epoch': 0.23}\n",
      "{'loss': 1.5007, 'grad_norm': 3.296436071395874, 'learning_rate': 4.603448275862069e-05, 'rewards/chosen': -0.025682205334305763, 'rewards/rejected': -0.36834532022476196, 'rewards/accuracies': 1.0, 'rewards/margins': 0.34266310930252075, 'logps/rejected': -1.8417266607284546, 'logps/chosen': -0.12841102480888367, 'logits/rejected': -27.88317108154297, 'logits/chosen': -18.2511043548584, 'nll_loss': 1.4934508800506592, 'log_odds_ratio': -0.03612568974494934, 'log_odds_chosen': 4.20542049407959, 'epoch': 0.25}\n",
      "{'loss': 0.9726, 'grad_norm': 1.8513051271438599, 'learning_rate': 4.5689655172413794e-05, 'rewards/chosen': -0.018511006608605385, 'rewards/rejected': -0.35770857334136963, 'rewards/accuracies': 1.0, 'rewards/margins': 0.3391975462436676, 'logps/rejected': -1.7885427474975586, 'logps/chosen': -0.09255501627922058, 'logits/rejected': -28.17961311340332, 'logits/chosen': -18.09923553466797, 'nll_loss': 0.9690979719161987, 'log_odds_ratio': -0.017673898488283157, 'log_odds_chosen': 5.097628116607666, 'epoch': 0.27}\n",
      "{'loss': 1.4772, 'grad_norm': 2.551316499710083, 'learning_rate': 4.53448275862069e-05, 'rewards/chosen': -0.018640989437699318, 'rewards/rejected': -0.33631542325019836, 'rewards/accuracies': 1.0, 'rewards/margins': 0.3176743984222412, 'logps/rejected': -1.681577205657959, 'logps/chosen': -0.09320494532585144, 'logits/rejected': -25.76122283935547, 'logits/chosen': -15.954239845275879, 'nll_loss': 1.4712653160095215, 'log_odds_ratio': -0.029524868354201317, 'log_odds_chosen': 5.882140636444092, 'epoch': 0.29}\n",
      "{'loss': 1.2246, 'grad_norm': 2.378370761871338, 'learning_rate': 4.5e-05, 'rewards/chosen': -0.003424903843551874, 'rewards/rejected': -0.41281938552856445, 'rewards/accuracies': 1.0, 'rewards/margins': 0.40939444303512573, 'logps/rejected': -2.064096689224243, 'logps/chosen': -0.017124518752098083, 'logits/rejected': -25.82964324951172, 'logits/chosen': -15.26607894897461, 'nll_loss': 1.2239866256713867, 'log_odds_ratio': -0.003224594285711646, 'log_odds_chosen': 6.866770267486572, 'epoch': 0.31}\n",
      "{'loss': 0.7658, 'grad_norm': 1.8221919536590576, 'learning_rate': 4.465517241379311e-05, 'rewards/chosen': -0.0007769691874273121, 'rewards/rejected': -0.46698325872421265, 'rewards/accuracies': 1.0, 'rewards/margins': 0.46620631217956543, 'logps/rejected': -2.334916353225708, 'logps/chosen': -0.0038848461117595434, 'logits/rejected': -23.35291290283203, 'logits/chosen': -15.75510025024414, 'nll_loss': 0.7657329440116882, 'log_odds_ratio': -0.00040753529174253345, 'log_odds_chosen': 8.474946975708008, 'epoch': 0.33}\n",
      "{'loss': 1.3105, 'grad_norm': 2.02557635307312, 'learning_rate': 4.431034482758621e-05, 'rewards/chosen': -0.034159399569034576, 'rewards/rejected': -0.4102223515510559, 'rewards/accuracies': 1.0, 'rewards/margins': 0.37606295943260193, 'logps/rejected': -2.0511116981506348, 'logps/chosen': -0.17079700529575348, 'logits/rejected': -25.842199325561523, 'logits/chosen': -15.310283660888672, 'nll_loss': 1.3047212362289429, 'log_odds_ratio': -0.02871461771428585, 'log_odds_chosen': 7.689267158508301, 'epoch': 0.35}\n",
      "{'loss': 1.32, 'grad_norm': 1.4088550806045532, 'learning_rate': 4.396551724137931e-05, 'rewards/chosen': -0.017421165481209755, 'rewards/rejected': -0.41568508744239807, 'rewards/accuracies': 1.0, 'rewards/margins': 0.39826393127441406, 'logps/rejected': -2.078425407409668, 'logps/chosen': -0.08710583299398422, 'logits/rejected': -26.19017791748047, 'logits/chosen': -14.00323486328125, 'nll_loss': 1.3146398067474365, 'log_odds_ratio': -0.02684803493320942, 'log_odds_chosen': 8.574756622314453, 'epoch': 0.37}\n",
      "{'loss': 1.1427, 'grad_norm': 1.3797621726989746, 'learning_rate': 4.362068965517241e-05, 'rewards/chosen': -0.00047393899876624346, 'rewards/rejected': -0.45108455419540405, 'rewards/accuracies': 1.0, 'rewards/margins': 0.45061060786247253, 'logps/rejected': -2.255422830581665, 'logps/chosen': -0.002369695110246539, 'logits/rejected': -27.480154037475586, 'logits/chosen': -15.021084785461426, 'nll_loss': 1.1426451206207275, 'log_odds_ratio': -0.00042276657768525183, 'log_odds_chosen': 9.080720901489258, 'epoch': 0.39}\n",
      "{'loss': 1.1969, 'grad_norm': 2.642336368560791, 'learning_rate': 4.327586206896552e-05, 'rewards/chosen': -0.01746564544737339, 'rewards/rejected': -0.3989716172218323, 'rewards/accuracies': 1.0, 'rewards/margins': 0.3815059959888458, 'logps/rejected': -1.9948580265045166, 'logps/chosen': -0.0873282328248024, 'logits/rejected': -25.64813995361328, 'logits/chosen': -14.906251907348633, 'nll_loss': 1.1939884424209595, 'log_odds_ratio': -0.014435259625315666, 'log_odds_chosen': 8.679214477539062, 'epoch': 0.41}\n",
      "{'loss': 1.0342, 'grad_norm': 2.18595552444458, 'learning_rate': 4.293103448275863e-05, 'rewards/chosen': -0.04434844106435776, 'rewards/rejected': -0.4158630669116974, 'rewards/accuracies': 1.0, 'rewards/margins': 0.37151461839675903, 'logps/rejected': -2.079315185546875, 'logps/chosen': -0.22174221277236938, 'logits/rejected': -26.042339324951172, 'logits/chosen': -18.596323013305664, 'nll_loss': 1.025839924812317, 'log_odds_ratio': -0.04168698191642761, 'log_odds_chosen': 7.684491157531738, 'epoch': 0.43}\n",
      "{'loss': 1.0659, 'grad_norm': 1.651231288909912, 'learning_rate': 4.2586206896551725e-05, 'rewards/chosen': -0.026632994413375854, 'rewards/rejected': -0.4153710603713989, 'rewards/accuracies': 1.0, 'rewards/margins': 0.3887380361557007, 'logps/rejected': -2.076855182647705, 'logps/chosen': -0.13316497206687927, 'logits/rejected': -26.671844482421875, 'logits/chosen': -17.12417221069336, 'nll_loss': 1.0627906322479248, 'log_odds_ratio': -0.015393907204270363, 'log_odds_chosen': 8.306943893432617, 'epoch': 0.45}\n",
      "{'loss': 0.9519, 'grad_norm': 1.862420916557312, 'learning_rate': 4.224137931034483e-05, 'rewards/chosen': -0.00018784217536449432, 'rewards/rejected': -0.4477942883968353, 'rewards/accuracies': 1.0, 'rewards/margins': 0.44760650396347046, 'logps/rejected': -2.238971710205078, 'logps/chosen': -0.0009392108768224716, 'logits/rejected': -27.957942962646484, 'logits/chosen': -16.515411376953125, 'nll_loss': 0.9519180059432983, 'log_odds_ratio': -0.0001289438660023734, 'log_odds_chosen': 9.791584014892578, 'epoch': 0.47}\n",
      "{'loss': 1.2379, 'grad_norm': 1.3508518934249878, 'learning_rate': 4.1896551724137934e-05, 'rewards/chosen': -0.01318134181201458, 'rewards/rejected': -0.40799134969711304, 'rewards/accuracies': 1.0, 'rewards/margins': 0.3948099911212921, 'logps/rejected': -2.039956569671631, 'logps/chosen': -0.06590671092271805, 'logits/rejected': -27.936782836914062, 'logits/chosen': -16.27548599243164, 'nll_loss': 1.2359123229980469, 'log_odds_ratio': -0.010032093152403831, 'log_odds_chosen': 8.227860450744629, 'epoch': 0.49}\n",
      "{'loss': 0.947, 'grad_norm': 1.3083765506744385, 'learning_rate': 4.155172413793104e-05, 'rewards/chosen': -0.015769241377711296, 'rewards/rejected': -0.4452388882637024, 'rewards/accuracies': 1.0, 'rewards/margins': 0.42946964502334595, 'logps/rejected': -2.226194381713867, 'logps/chosen': -0.07884619385004044, 'logits/rejected': -24.695844650268555, 'logits/chosen': -16.586769104003906, 'nll_loss': 0.9425266981124878, 'log_odds_ratio': -0.02248498797416687, 'log_odds_chosen': 9.009478569030762, 'epoch': 0.51}\n",
      "{'loss': 1.1639, 'grad_norm': 1.5532411336898804, 'learning_rate': 4.120689655172414e-05, 'rewards/chosen': -0.04044137895107269, 'rewards/rejected': -0.42138928174972534, 'rewards/accuracies': 1.0, 'rewards/margins': 0.38094788789749146, 'logps/rejected': -2.1069464683532715, 'logps/chosen': -0.20220687985420227, 'logits/rejected': -24.27075958251953, 'logits/chosen': -17.820777893066406, 'nll_loss': 1.1553897857666016, 'log_odds_ratio': -0.04269656538963318, 'log_odds_chosen': 8.000324249267578, 'epoch': 0.53}\n",
      "{'loss': 1.039, 'grad_norm': 1.5064359903335571, 'learning_rate': 4.086206896551724e-05, 'rewards/chosen': -0.03181877359747887, 'rewards/rejected': -0.3758518695831299, 'rewards/accuracies': 1.0, 'rewards/margins': 0.34403306245803833, 'logps/rejected': -1.8792591094970703, 'logps/chosen': -0.15909385681152344, 'logits/rejected': -26.19584083557129, 'logits/chosen': -17.330793380737305, 'nll_loss': 1.0299137830734253, 'log_odds_ratio': -0.04543835297226906, 'log_odds_chosen': 7.802408218383789, 'epoch': 0.56}\n",
      "{'loss': 0.9308, 'grad_norm': 1.3602362871170044, 'learning_rate': 4.0517241379310344e-05, 'rewards/chosen': -0.00846340786665678, 'rewards/rejected': -0.3884789049625397, 'rewards/accuracies': 1.0, 'rewards/margins': 0.38001549243927, 'logps/rejected': -1.942394495010376, 'logps/chosen': -0.04231703653931618, 'logits/rejected': -27.138179779052734, 'logits/chosen': -15.478635787963867, 'nll_loss': 0.9293805360794067, 'log_odds_ratio': -0.007145875133574009, 'log_odds_chosen': 8.96664047241211, 'epoch': 0.58}\n",
      "{'loss': 1.0191, 'grad_norm': 1.425428867340088, 'learning_rate': 4.0172413793103455e-05, 'rewards/chosen': -0.009000272490084171, 'rewards/rejected': -0.3756598234176636, 'rewards/accuracies': 1.0, 'rewards/margins': 0.366659551858902, 'logps/rejected': -1.8782992362976074, 'logps/chosen': -0.04500136151909828, 'logits/rejected': -26.390884399414062, 'logits/chosen': -15.590188026428223, 'nll_loss': 1.0170109272003174, 'log_odds_ratio': -0.01066731009632349, 'log_odds_chosen': 8.935309410095215, 'epoch': 0.6}\n",
      "{'loss': 0.9819, 'grad_norm': 1.2405942678451538, 'learning_rate': 3.982758620689656e-05, 'rewards/chosen': -0.018098991364240646, 'rewards/rejected': -0.4150218963623047, 'rewards/accuracies': 1.0, 'rewards/margins': 0.39692291617393494, 'logps/rejected': -2.0751094818115234, 'logps/chosen': -0.09049495309591293, 'logits/rejected': -24.83953857421875, 'logits/chosen': -16.846792221069336, 'nll_loss': 0.9803045392036438, 'log_odds_ratio': -0.00784500502049923, 'log_odds_chosen': 9.23413372039795, 'epoch': 0.62}\n",
      "{'loss': 1.1366, 'grad_norm': 2.1765756607055664, 'learning_rate': 3.9482758620689656e-05, 'rewards/chosen': -0.014743518084287643, 'rewards/rejected': -0.42165815830230713, 'rewards/accuracies': 1.0, 'rewards/margins': 0.4069146513938904, 'logps/rejected': -2.108290910720825, 'logps/chosen': -0.07371758669614792, 'logits/rejected': -27.199644088745117, 'logits/chosen': -15.455587387084961, 'nll_loss': 1.1352300643920898, 'log_odds_ratio': -0.006853654980659485, 'log_odds_chosen': 9.797773361206055, 'epoch': 0.64}\n",
      "{'loss': 1.014, 'grad_norm': 1.5311743021011353, 'learning_rate': 3.913793103448276e-05, 'rewards/chosen': -0.023545755073428154, 'rewards/rejected': -0.35138246417045593, 'rewards/accuracies': 1.0, 'rewards/margins': 0.32783669233322144, 'logps/rejected': -1.7569122314453125, 'logps/chosen': -0.11772876977920532, 'logits/rejected': -27.953351974487305, 'logits/chosen': -15.766828536987305, 'nll_loss': 1.01017165184021, 'log_odds_ratio': -0.0191391259431839, 'log_odds_chosen': 9.051002502441406, 'epoch': 0.66}\n",
      "{'loss': 0.9313, 'grad_norm': 1.6334900856018066, 'learning_rate': 3.8793103448275865e-05, 'rewards/chosen': -0.02417631633579731, 'rewards/rejected': -0.45629164576530457, 'rewards/accuracies': 1.0, 'rewards/margins': 0.4321153163909912, 'logps/rejected': -2.2814581394195557, 'logps/chosen': -0.12088155746459961, 'logits/rejected': -27.213375091552734, 'logits/chosen': -17.803531646728516, 'nll_loss': 0.92964768409729, 'log_odds_ratio': -0.008409632369875908, 'log_odds_chosen': 9.523890495300293, 'epoch': 0.68}\n",
      "{'loss': 1.3122, 'grad_norm': 1.7914060354232788, 'learning_rate': 3.844827586206897e-05, 'rewards/chosen': -0.017403358593583107, 'rewards/rejected': -0.3779708743095398, 'rewards/accuracies': 1.0, 'rewards/margins': 0.36056745052337646, 'logps/rejected': -1.8898541927337646, 'logps/chosen': -0.08701679110527039, 'logits/rejected': -28.68146514892578, 'logits/chosen': -17.36962890625, 'nll_loss': 1.3107123374938965, 'log_odds_ratio': -0.0075085340067744255, 'log_odds_chosen': 7.863002300262451, 'epoch': 0.7}\n",
      "{'loss': 1.0416, 'grad_norm': 1.7454752922058105, 'learning_rate': 3.8103448275862066e-05, 'rewards/chosen': -0.03507407382130623, 'rewards/rejected': -0.39473772048950195, 'rewards/accuracies': 1.0, 'rewards/margins': 0.35966360569000244, 'logps/rejected': -1.9736886024475098, 'logps/chosen': -0.17537038028240204, 'logits/rejected': -25.876012802124023, 'logits/chosen': -17.654502868652344, 'nll_loss': 1.0360862016677856, 'log_odds_ratio': -0.027547622099518776, 'log_odds_chosen': 8.49335765838623, 'epoch': 0.72}\n",
      "{'loss': 0.9799, 'grad_norm': 1.4277397394180298, 'learning_rate': 3.775862068965517e-05, 'rewards/chosen': -0.028615519404411316, 'rewards/rejected': -0.3900567293167114, 'rewards/accuracies': 1.0, 'rewards/margins': 0.3614412248134613, 'logps/rejected': -1.950283408164978, 'logps/chosen': -0.14307759702205658, 'logits/rejected': -25.099456787109375, 'logits/chosen': -17.292158126831055, 'nll_loss': 0.9765639305114746, 'log_odds_ratio': -0.016792329028248787, 'log_odds_chosen': 9.768202781677246, 'epoch': 0.74}\n",
      "{'loss': 1.0603, 'grad_norm': 1.3376531600952148, 'learning_rate': 3.741379310344828e-05, 'rewards/chosen': -0.026438552886247635, 'rewards/rejected': -0.43827998638153076, 'rewards/accuracies': 1.0, 'rewards/margins': 0.4118414521217346, 'logps/rejected': -2.1913998126983643, 'logps/chosen': -0.13219276070594788, 'logits/rejected': -27.888444900512695, 'logits/chosen': -18.473506927490234, 'nll_loss': 1.0564261674880981, 'log_odds_ratio': -0.01919225975871086, 'log_odds_chosen': 9.605931282043457, 'epoch': 0.76}\n",
      "{'loss': 1.1262, 'grad_norm': 1.2842741012573242, 'learning_rate': 3.7068965517241385e-05, 'rewards/chosen': -0.02944728173315525, 'rewards/rejected': -0.39146509766578674, 'rewards/accuracies': 0.9375, 'rewards/margins': 0.36201775074005127, 'logps/rejected': -1.9573253393173218, 'logps/chosen': -0.14723637700080872, 'logits/rejected': -27.109251022338867, 'logits/chosen': -17.73124885559082, 'nll_loss': 1.1117901802062988, 'log_odds_ratio': -0.07215951383113861, 'log_odds_chosen': 9.447444915771484, 'epoch': 0.78}\n",
      "{'loss': 0.9176, 'grad_norm': 1.314487338066101, 'learning_rate': 3.672413793103448e-05, 'rewards/chosen': -0.033163025975227356, 'rewards/rejected': -0.3546912670135498, 'rewards/accuracies': 0.9375, 'rewards/margins': 0.32152825593948364, 'logps/rejected': -1.77345609664917, 'logps/chosen': -0.16581511497497559, 'logits/rejected': -26.316152572631836, 'logits/chosen': -18.487802505493164, 'nll_loss': 0.9035072326660156, 'log_odds_ratio': -0.07025459408760071, 'log_odds_chosen': 9.166141510009766, 'epoch': 0.8}\n",
      "{'loss': 0.9339, 'grad_norm': 1.2364819049835205, 'learning_rate': 3.637931034482759e-05, 'rewards/chosen': -5.509861512109637e-05, 'rewards/rejected': -0.3442889451980591, 'rewards/accuracies': 1.0, 'rewards/margins': 0.34423384070396423, 'logps/rejected': -1.7214446067810059, 'logps/chosen': -0.0002754930465016514, 'logits/rejected': -30.670103073120117, 'logits/chosen': -15.412611961364746, 'nll_loss': 0.9338334798812866, 'log_odds_ratio': -0.00011181871377630159, 'log_odds_chosen': 10.631101608276367, 'epoch': 0.82}\n",
      "{'loss': 1.1354, 'grad_norm': 1.1067415475845337, 'learning_rate': 3.603448275862069e-05, 'rewards/chosen': -0.02409270592033863, 'rewards/rejected': -0.3500809669494629, 'rewards/accuracies': 1.0, 'rewards/margins': 0.3259882628917694, 'logps/rejected': -1.750404715538025, 'logps/chosen': -0.1204635351896286, 'logits/rejected': -26.349342346191406, 'logits/chosen': -16.30928611755371, 'nll_loss': 1.1309703588485718, 'log_odds_ratio': -0.02216586470603943, 'log_odds_chosen': 9.138134002685547, 'epoch': 0.84}\n",
      "{'loss': 1.4021, 'grad_norm': 1.8274025917053223, 'learning_rate': 3.5689655172413795e-05, 'rewards/chosen': -0.03947967290878296, 'rewards/rejected': -0.3688017427921295, 'rewards/accuracies': 1.0, 'rewards/margins': 0.3293220102787018, 'logps/rejected': -1.8440086841583252, 'logps/chosen': -0.1973983645439148, 'logits/rejected': -29.606943130493164, 'logits/chosen': -16.305423736572266, 'nll_loss': 1.3949440717697144, 'log_odds_ratio': -0.03566073998808861, 'log_odds_chosen': 8.896509170532227, 'epoch': 0.86}\n",
      "{'loss': 0.9665, 'grad_norm': 1.4563382863998413, 'learning_rate': 3.53448275862069e-05, 'rewards/chosen': -0.027636105194687843, 'rewards/rejected': -0.3810792565345764, 'rewards/accuracies': 1.0, 'rewards/margins': 0.3534431457519531, 'logps/rejected': -1.9053961038589478, 'logps/chosen': -0.13818052411079407, 'logits/rejected': -27.72418212890625, 'logits/chosen': -17.45734977722168, 'nll_loss': 0.9567462801933289, 'log_odds_ratio': -0.04855053871870041, 'log_odds_chosen': 9.766358375549316, 'epoch': 0.88}\n",
      "{'loss': 1.0528, 'grad_norm': 1.4033474922180176, 'learning_rate': 3.5e-05, 'rewards/chosen': -5.550501373363659e-05, 'rewards/rejected': -0.38994815945625305, 'rewards/accuracies': 1.0, 'rewards/margins': 0.38989266753196716, 'logps/rejected': -1.9497408866882324, 'logps/chosen': -0.00027752507594414055, 'logits/rejected': -29.396501541137695, 'logits/chosen': -15.3297758102417, 'nll_loss': 1.0527973175048828, 'log_odds_ratio': -0.0001499565114500001, 'log_odds_chosen': 11.2679443359375, 'epoch': 0.9}\n",
      "{'loss': 0.8478, 'grad_norm': 1.5749280452728271, 'learning_rate': 3.465517241379311e-05, 'rewards/chosen': -0.008339954540133476, 'rewards/rejected': -0.4201805889606476, 'rewards/accuracies': 1.0, 'rewards/margins': 0.41184061765670776, 'logps/rejected': -2.100902795791626, 'logps/chosen': -0.041699767112731934, 'logits/rejected': -27.119667053222656, 'logits/chosen': -17.85310935974121, 'nll_loss': 0.8466331958770752, 'log_odds_ratio': -0.005965358577668667, 'log_odds_chosen': 9.838812828063965, 'epoch': 0.93}\n",
      "{'loss': 1.0244, 'grad_norm': 1.0076855421066284, 'learning_rate': 3.431034482758621e-05, 'rewards/chosen': -0.01577857695519924, 'rewards/rejected': -0.39185070991516113, 'rewards/accuracies': 1.0, 'rewards/margins': 0.37607207894325256, 'logps/rejected': -1.9592533111572266, 'logps/chosen': -0.07889287918806076, 'logits/rejected': -29.978755950927734, 'logits/chosen': -16.56873893737793, 'nll_loss': 1.0213502645492554, 'log_odds_ratio': -0.015392943285405636, 'log_odds_chosen': 10.408103942871094, 'epoch': 0.95}\n",
      "{'loss': 0.6776, 'grad_norm': 1.270260214805603, 'learning_rate': 3.3965517241379316e-05, 'rewards/chosen': -0.010336178354918957, 'rewards/rejected': -0.45675405859947205, 'rewards/accuracies': 1.0, 'rewards/margins': 0.4464179277420044, 'logps/rejected': -2.2837700843811035, 'logps/chosen': -0.05168088153004646, 'logits/rejected': -26.35157012939453, 'logits/chosen': -17.077016830444336, 'nll_loss': 0.6763484477996826, 'log_odds_ratio': -0.006042775698006153, 'log_odds_chosen': 11.116888999938965, 'epoch': 0.97}\n",
      "{'loss': 0.9527, 'grad_norm': 1.1584525108337402, 'learning_rate': 3.3620689655172414e-05, 'rewards/chosen': -0.0184499379247427, 'rewards/rejected': -0.4445060193538666, 'rewards/accuracies': 1.0, 'rewards/margins': 0.4260560870170593, 'logps/rejected': -2.2225301265716553, 'logps/chosen': -0.09224968403577805, 'logits/rejected': -27.334333419799805, 'logits/chosen': -16.407512664794922, 'nll_loss': 0.9488778710365295, 'log_odds_ratio': -0.019149478524923325, 'log_odds_chosen': 9.961559295654297, 'epoch': 0.99}\n",
      " 33%|███▎      | 194/582 [10:01<19:59,  3.09s/it]\n",
      "  0%|          | 0/8 [00:00<?, ?it/s]\u001b[A\n",
      " 25%|██▌       | 2/8 [00:00<00:01,  5.70it/s]\u001b[A\n",
      " 38%|███▊      | 3/8 [00:00<00:01,  4.74it/s]\u001b[A\n",
      " 50%|█████     | 4/8 [00:00<00:00,  4.33it/s]\u001b[A\n",
      " 62%|██████▎   | 5/8 [00:01<00:00,  4.15it/s]\u001b[A\n",
      " 75%|███████▌  | 6/8 [00:01<00:00,  4.39it/s]\u001b[A\n",
      " 88%|████████▊ | 7/8 [00:01<00:00,  4.15it/s]\u001b[A\n",
      "                                                 \n",
      " 33%|███▎      | 194/582 [10:05<19:59,  3.09s/it]\n",
      "100%|██████████| 8/8 [00:01<00:00,  4.05it/s]\u001b[A\n",
      "                                             \u001b[Atorch.utils.checkpoint: please pass in use_reentrant=True or use_reentrant=False explicitly. The default value of use_reentrant will be updated to be False in the future. To maintain current behavior, pass use_reentrant=True. It is recommended that you use use_reentrant=False. Refer to docs for more details on the differences between the two variants.\n",
      "{'eval_loss': 0.8345844745635986, 'eval_runtime': 2.0654, 'eval_samples_per_second': 3.873, 'eval_steps_per_second': 3.873, 'eval_rewards/chosen': -7.709269266342744e-05, 'eval_rewards/rejected': -0.39306890964508057, 'eval_rewards/accuracies': 1.0, 'eval_rewards/margins': 0.3929918110370636, 'eval_logps/rejected': -1.9653445482254028, 'eval_logps/chosen': -0.00038546344148926437, 'eval_logits/rejected': -25.157255172729492, 'eval_logits/chosen': -14.585606575012207, 'eval_nll_loss': 0.8345516920089722, 'eval_log_odds_ratio': -0.00016369004151783884, 'eval_log_odds_chosen': 11.003547668457031, 'epoch': 1.0}\n",
      "{'loss': 0.73, 'grad_norm': 1.434141755104065, 'learning_rate': 3.327586206896552e-05, 'rewards/chosen': -0.0226511862128973, 'rewards/rejected': -0.402143657207489, 'rewards/accuracies': 1.0, 'rewards/margins': 0.37949252128601074, 'logps/rejected': -2.01071834564209, 'logps/chosen': -0.11325593292713165, 'logits/rejected': -27.50503921508789, 'logits/chosen': -17.754642486572266, 'nll_loss': 0.7258264422416687, 'log_odds_ratio': -0.020737992599606514, 'log_odds_chosen': 10.186420440673828, 'epoch': 1.01}\n",
      "{'loss': 1.0179, 'grad_norm': 1.5688236951828003, 'learning_rate': 3.293103448275862e-05, 'rewards/chosen': -0.04343818873167038, 'rewards/rejected': -0.4130253791809082, 'rewards/accuracies': 1.0, 'rewards/margins': 0.3695871829986572, 'logps/rejected': -2.065126657485962, 'logps/chosen': -0.2171909660100937, 'logits/rejected': -26.491863250732422, 'logits/chosen': -18.766822814941406, 'nll_loss': 1.0122684240341187, 'log_odds_ratio': -0.028035137802362442, 'log_odds_chosen': 8.460521697998047, 'epoch': 1.03}\n",
      "{'loss': 1.1249, 'grad_norm': 1.8104413747787476, 'learning_rate': 3.2586206896551726e-05, 'rewards/chosen': -0.00013810096425004303, 'rewards/rejected': -0.42826545238494873, 'rewards/accuracies': 1.0, 'rewards/margins': 0.42812734842300415, 'logps/rejected': -2.141326904296875, 'logps/chosen': -0.0006905047339387238, 'logits/rejected': -28.636520385742188, 'logits/chosen': -13.43117618560791, 'nll_loss': 1.1248300075531006, 'log_odds_ratio': -0.00019074456940870732, 'log_odds_chosen': 11.441914558410645, 'epoch': 1.05}\n",
      "{'loss': 1.1453, 'grad_norm': 1.150744080543518, 'learning_rate': 3.2241379310344824e-05, 'rewards/chosen': -0.01225398201495409, 'rewards/rejected': -0.38966143131256104, 'rewards/accuracies': 1.0, 'rewards/margins': 0.3774074614048004, 'logps/rejected': -1.9483072757720947, 'logps/chosen': -0.061269909143447876, 'logits/rejected': -25.097713470458984, 'logits/chosen': -13.776196479797363, 'nll_loss': 1.1437857151031494, 'log_odds_ratio': -0.007773769088089466, 'log_odds_chosen': 10.365299224853516, 'epoch': 1.07}\n",
      "{'loss': 0.8654, 'grad_norm': 1.4663949012756348, 'learning_rate': 3.1896551724137935e-05, 'rewards/chosen': -0.005423582624644041, 'rewards/rejected': -0.4527643322944641, 'rewards/accuracies': 1.0, 'rewards/margins': 0.4473407566547394, 'logps/rejected': -2.263821601867676, 'logps/chosen': -0.027117911726236343, 'logits/rejected': -28.09053611755371, 'logits/chosen': -15.615471839904785, 'nll_loss': 0.8652036190032959, 'log_odds_ratio': -0.001049592043273151, 'log_odds_chosen': 11.351728439331055, 'epoch': 1.09}\n",
      "{'loss': 0.7015, 'grad_norm': 1.5851469039916992, 'learning_rate': 3.155172413793104e-05, 'rewards/chosen': -0.030667373910546303, 'rewards/rejected': -0.4841441214084625, 'rewards/accuracies': 1.0, 'rewards/margins': 0.45347678661346436, 'logps/rejected': -2.4207205772399902, 'logps/chosen': -0.15333685278892517, 'logits/rejected': -23.560535430908203, 'logits/chosen': -19.000864028930664, 'nll_loss': 0.6981819868087769, 'log_odds_ratio': -0.016560502350330353, 'log_odds_chosen': 9.556259155273438, 'epoch': 1.11}\n",
      "{'loss': 0.7838, 'grad_norm': 1.9540293216705322, 'learning_rate': 3.120689655172414e-05, 'rewards/chosen': -0.012657233513891697, 'rewards/rejected': -0.458551824092865, 'rewards/accuracies': 1.0, 'rewards/margins': 0.4458945691585541, 'logps/rejected': -2.2927591800689697, 'logps/chosen': -0.06328617036342621, 'logits/rejected': -26.852397918701172, 'logits/chosen': -16.126007080078125, 'nll_loss': 0.7830108404159546, 'log_odds_ratio': -0.003710703458636999, 'log_odds_chosen': 10.654180526733398, 'epoch': 1.13}\n",
      "{'loss': 0.7686, 'grad_norm': 1.6532940864562988, 'learning_rate': 3.086206896551724e-05, 'rewards/chosen': -0.022402046248316765, 'rewards/rejected': -0.4803857207298279, 'rewards/accuracies': 1.0, 'rewards/margins': 0.45798367261886597, 'logps/rejected': -2.401928663253784, 'logps/chosen': -0.11201022565364838, 'logits/rejected': -23.534074783325195, 'logits/chosen': -16.937368392944336, 'nll_loss': 0.7663403749465942, 'log_odds_ratio': -0.011446008458733559, 'log_odds_chosen': 9.576802253723145, 'epoch': 1.15}\n",
      "{'loss': 0.7441, 'grad_norm': 1.6746153831481934, 'learning_rate': 3.0517241379310348e-05, 'rewards/chosen': -0.01717301271855831, 'rewards/rejected': -0.4562140703201294, 'rewards/accuracies': 1.0, 'rewards/margins': 0.4390410780906677, 'logps/rejected': -2.2810702323913574, 'logps/chosen': -0.0858650654554367, 'logits/rejected': -23.2592830657959, 'logits/chosen': -15.255314826965332, 'nll_loss': 0.7428922057151794, 'log_odds_ratio': -0.006020816043019295, 'log_odds_chosen': 10.802228927612305, 'epoch': 1.17}\n",
      "{'loss': 1.2266, 'grad_norm': 1.0024935007095337, 'learning_rate': 3.017241379310345e-05, 'rewards/chosen': -1.6387168216169812e-05, 'rewards/rejected': -0.4035765528678894, 'rewards/accuracies': 1.0, 'rewards/margins': 0.40356022119522095, 'logps/rejected': -2.017883062362671, 'logps/chosen': -8.193583198590204e-05, 'logits/rejected': -25.325101852416992, 'logits/chosen': -9.75403118133545, 'nll_loss': 1.226586937904358, 'log_odds_ratio': -2.9053824619040824e-05, 'log_odds_chosen': 11.811872482299805, 'epoch': 1.19}\n",
      "{'loss': 0.6407, 'grad_norm': 1.436519742012024, 'learning_rate': 2.9827586206896553e-05, 'rewards/chosen': -0.011361561715602875, 'rewards/rejected': -0.4970394968986511, 'rewards/accuracies': 1.0, 'rewards/margins': 0.48567795753479004, 'logps/rejected': -2.4851975440979004, 'logps/chosen': -0.05680781230330467, 'logits/rejected': -23.934532165527344, 'logits/chosen': -13.496877670288086, 'nll_loss': 0.6400547027587891, 'log_odds_ratio': -0.003380458103492856, 'log_odds_chosen': 11.923421859741211, 'epoch': 1.21}\n",
      "{'loss': 0.7298, 'grad_norm': 1.435310959815979, 'learning_rate': 2.9482758620689654e-05, 'rewards/chosen': -0.015649445354938507, 'rewards/rejected': -0.4991505444049835, 'rewards/accuracies': 1.0, 'rewards/margins': 0.4835011065006256, 'logps/rejected': -2.4957528114318848, 'logps/chosen': -0.07824723422527313, 'logits/rejected': -23.138154983520508, 'logits/chosen': -16.270519256591797, 'nll_loss': 0.7293619513511658, 'log_odds_ratio': -0.0022277431562542915, 'log_odds_chosen': 9.952068328857422, 'epoch': 1.23}\n",
      "{'loss': 0.7855, 'grad_norm': 1.8303039073944092, 'learning_rate': 2.913793103448276e-05, 'rewards/chosen': -0.00028555691824294627, 'rewards/rejected': -0.39356809854507446, 'rewards/accuracies': 1.0, 'rewards/margins': 0.39328253269195557, 'logps/rejected': -1.967840552330017, 'logps/chosen': -0.0014277845621109009, 'logits/rejected': -25.22410011291504, 'logits/chosen': -12.263191223144531, 'nll_loss': 0.7852044701576233, 'log_odds_ratio': -0.0015762178227305412, 'log_odds_chosen': 11.396492004394531, 'epoch': 1.25}\n",
      "{'loss': 0.678, 'grad_norm': 1.5734047889709473, 'learning_rate': 2.8793103448275865e-05, 'rewards/chosen': -0.011251558549702168, 'rewards/rejected': -0.5024089217185974, 'rewards/accuracies': 1.0, 'rewards/margins': 0.4911573827266693, 'logps/rejected': -2.512044668197632, 'logps/chosen': -0.05625779181718826, 'logits/rejected': -25.162145614624023, 'logits/chosen': -15.112372398376465, 'nll_loss': 0.6772906184196472, 'log_odds_ratio': -0.0033333105966448784, 'log_odds_chosen': 11.352081298828125, 'epoch': 1.28}\n",
      "{'loss': 0.9325, 'grad_norm': 1.117419719696045, 'learning_rate': 2.844827586206897e-05, 'rewards/chosen': -2.064571344817523e-05, 'rewards/rejected': -0.4928421974182129, 'rewards/accuracies': 1.0, 'rewards/margins': 0.4928215444087982, 'logps/rejected': -2.4642109870910645, 'logps/chosen': -0.00010322857269784436, 'logits/rejected': -26.4111270904541, 'logits/chosen': -12.087352752685547, 'nll_loss': 0.932537853717804, 'log_odds_ratio': -3.2623425795463845e-05, 'log_odds_chosen': 12.432601928710938, 'epoch': 1.3}\n",
      "{'loss': 0.746, 'grad_norm': 2.4486336708068848, 'learning_rate': 2.810344827586207e-05, 'rewards/chosen': -0.006629860959947109, 'rewards/rejected': -0.5243197679519653, 'rewards/accuracies': 1.0, 'rewards/margins': 0.5176898837089539, 'logps/rejected': -2.621598482131958, 'logps/chosen': -0.03314930200576782, 'logits/rejected': -23.90359878540039, 'logits/chosen': -13.254927635192871, 'nll_loss': 0.7458091378211975, 'log_odds_ratio': -0.0009646276594139636, 'log_odds_chosen': 11.988978385925293, 'epoch': 1.32}\n",
      "{'loss': 0.9471, 'grad_norm': 1.726151943206787, 'learning_rate': 2.7758620689655175e-05, 'rewards/chosen': -0.007225167006254196, 'rewards/rejected': -0.4587666094303131, 'rewards/accuracies': 1.0, 'rewards/margins': 0.45154139399528503, 'logps/rejected': -2.293832778930664, 'logps/chosen': -0.03612583130598068, 'logits/rejected': -23.52751350402832, 'logits/chosen': -12.854814529418945, 'nll_loss': 0.9468055367469788, 'log_odds_ratio': -0.0015748534351587296, 'log_odds_chosen': 11.05248737335205, 'epoch': 1.34}\n",
      "{'loss': 0.8312, 'grad_norm': 2.2712466716766357, 'learning_rate': 2.7413793103448275e-05, 'rewards/chosen': -0.01835714466869831, 'rewards/rejected': -0.476334810256958, 'rewards/accuracies': 1.0, 'rewards/margins': 0.45797765254974365, 'logps/rejected': -2.38167405128479, 'logps/chosen': -0.09178569912910461, 'logits/rejected': -23.461687088012695, 'logits/chosen': -16.910842895507812, 'nll_loss': 0.830147922039032, 'log_odds_ratio': -0.0052607422694563866, 'log_odds_chosen': 10.429073333740234, 'epoch': 1.36}\n",
      "{'loss': 0.783, 'grad_norm': 1.6994627714157104, 'learning_rate': 2.706896551724138e-05, 'rewards/chosen': -4.068882844876498e-06, 'rewards/rejected': -0.40499016642570496, 'rewards/accuracies': 1.0, 'rewards/margins': 0.40498611330986023, 'logps/rejected': -2.0249507427215576, 'logps/chosen': -2.0344412405393086e-05, 'logits/rejected': -25.600175857543945, 'logits/chosen': -12.171775817871094, 'nll_loss': 0.782982587814331, 'log_odds_ratio': -3.4943300306622405e-06, 'log_odds_chosen': 12.69761848449707, 'epoch': 1.38}\n",
      "{'loss': 0.7802, 'grad_norm': 1.4252769947052002, 'learning_rate': 2.672413793103448e-05, 'rewards/chosen': -0.00289721367880702, 'rewards/rejected': -0.4256645739078522, 'rewards/accuracies': 1.0, 'rewards/margins': 0.4227673411369324, 'logps/rejected': -2.1283226013183594, 'logps/chosen': -0.014486067928373814, 'logits/rejected': -24.62644386291504, 'logits/chosen': -13.609281539916992, 'nll_loss': 0.7800947427749634, 'log_odds_ratio': -0.0005288764368742704, 'log_odds_chosen': 11.761899948120117, 'epoch': 1.4}\n",
      "{'loss': 0.8627, 'grad_norm': 1.8187662363052368, 'learning_rate': 2.637931034482759e-05, 'rewards/chosen': -0.005042150616645813, 'rewards/rejected': -0.5045844316482544, 'rewards/accuracies': 1.0, 'rewards/margins': 0.4995422661304474, 'logps/rejected': -2.5229220390319824, 'logps/chosen': -0.025210753083229065, 'logits/rejected': -22.29425621032715, 'logits/chosen': -13.398456573486328, 'nll_loss': 0.8626401424407959, 'log_odds_ratio': -0.0003886263875756413, 'log_odds_chosen': 11.516894340515137, 'epoch': 1.42}\n",
      "{'loss': 0.9662, 'grad_norm': 1.4407010078430176, 'learning_rate': 2.6034482758620692e-05, 'rewards/chosen': -0.003056781366467476, 'rewards/rejected': -0.5342327356338501, 'rewards/accuracies': 1.0, 'rewards/margins': 0.5311759114265442, 'logps/rejected': -2.671163558959961, 'logps/chosen': -0.015283907763659954, 'logits/rejected': -23.001192092895508, 'logits/chosen': -12.413644790649414, 'nll_loss': 0.9660602807998657, 'log_odds_ratio': -0.00047741655725985765, 'log_odds_chosen': 12.229846954345703, 'epoch': 1.44}\n",
      "{'loss': 0.945, 'grad_norm': 1.239019751548767, 'learning_rate': 2.5689655172413796e-05, 'rewards/chosen': -2.5805431505432352e-05, 'rewards/rejected': -0.44638997316360474, 'rewards/accuracies': 1.0, 'rewards/margins': 0.446364164352417, 'logps/rejected': -2.231949806213379, 'logps/chosen': -0.00012902714661322534, 'logits/rejected': -28.394424438476562, 'logits/chosen': -13.379776000976562, 'nll_loss': 0.9449691772460938, 'log_odds_ratio': -2.9987088055349886e-05, 'log_odds_chosen': 11.915634155273438, 'epoch': 1.46}\n",
      "{'loss': 0.8984, 'grad_norm': 2.0086193084716797, 'learning_rate': 2.5344827586206897e-05, 'rewards/chosen': -0.014658451080322266, 'rewards/rejected': -0.42176464200019836, 'rewards/accuracies': 1.0, 'rewards/margins': 0.4071062207221985, 'logps/rejected': -2.108823299407959, 'logps/chosen': -0.07329225540161133, 'logits/rejected': -22.89071273803711, 'logits/chosen': -12.471784591674805, 'nll_loss': 0.8956164717674255, 'log_odds_ratio': -0.013828521594405174, 'log_odds_chosen': 11.03779125213623, 'epoch': 1.48}\n",
      "{'loss': 0.7269, 'grad_norm': 1.7999000549316406, 'learning_rate': 2.5e-05, 'rewards/chosen': -0.004280082415789366, 'rewards/rejected': -0.48385393619537354, 'rewards/accuracies': 1.0, 'rewards/margins': 0.4795738756656647, 'logps/rejected': -2.419269561767578, 'logps/chosen': -0.021400412544608116, 'logits/rejected': -23.369915008544922, 'logits/chosen': -12.923969268798828, 'nll_loss': 0.72686368227005, 'log_odds_ratio': -0.0001776623830664903, 'log_odds_chosen': 12.287035942077637, 'epoch': 1.5}\n",
      "{'loss': 0.9737, 'grad_norm': 1.3905017375946045, 'learning_rate': 2.4655172413793105e-05, 'rewards/chosen': -0.0048111844807863235, 'rewards/rejected': -0.444429486989975, 'rewards/accuracies': 1.0, 'rewards/margins': 0.4396182894706726, 'logps/rejected': -2.2221474647521973, 'logps/chosen': -0.024055922403931618, 'logits/rejected': -25.511119842529297, 'logits/chosen': -11.928939819335938, 'nll_loss': 0.9736031293869019, 'log_odds_ratio': -0.0002628489746712148, 'log_odds_chosen': 11.527250289916992, 'epoch': 1.52}\n",
      "{'loss': 0.8062, 'grad_norm': 1.6731687784194946, 'learning_rate': 2.4310344827586206e-05, 'rewards/chosen': -0.0012859604321420193, 'rewards/rejected': -0.4721667766571045, 'rewards/accuracies': 1.0, 'rewards/margins': 0.47088080644607544, 'logps/rejected': -2.3608338832855225, 'logps/chosen': -0.006429802160710096, 'logits/rejected': -24.038406372070312, 'logits/chosen': -12.93802547454834, 'nll_loss': 0.8062067031860352, 'log_odds_ratio': -0.0001333983091171831, 'log_odds_chosen': 12.579763412475586, 'epoch': 1.54}\n",
      "{'loss': 0.9531, 'grad_norm': 1.564760684967041, 'learning_rate': 2.3965517241379314e-05, 'rewards/chosen': -1.4904611816746183e-05, 'rewards/rejected': -0.4452192187309265, 'rewards/accuracies': 1.0, 'rewards/margins': 0.4452042877674103, 'logps/rejected': -2.2260959148406982, 'logps/chosen': -7.452305726474151e-05, 'logits/rejected': -24.150279998779297, 'logits/chosen': -11.927482604980469, 'nll_loss': 0.9530947208404541, 'log_odds_ratio': -1.0967456546495669e-05, 'log_odds_chosen': 12.290933609008789, 'epoch': 1.56}\n",
      "{'loss': 0.7301, 'grad_norm': 1.0833263397216797, 'learning_rate': 2.3620689655172415e-05, 'rewards/chosen': -6.462186320277397e-06, 'rewards/rejected': -0.565669059753418, 'rewards/accuracies': 1.0, 'rewards/margins': 0.5656626224517822, 'logps/rejected': -2.82834529876709, 'logps/chosen': -3.231093069189228e-05, 'logits/rejected': -24.985515594482422, 'logits/chosen': -12.523492813110352, 'nll_loss': 0.7301193475723267, 'log_odds_ratio': -6.385242613760056e-06, 'log_odds_chosen': 13.280832290649414, 'epoch': 1.58}\n",
      "{'loss': 0.8972, 'grad_norm': 1.2633384466171265, 'learning_rate': 2.327586206896552e-05, 'rewards/chosen': -0.01939469948410988, 'rewards/rejected': -0.49531736969947815, 'rewards/accuracies': 1.0, 'rewards/margins': 0.4759226441383362, 'logps/rejected': -2.4765868186950684, 'logps/chosen': -0.0969734787940979, 'logits/rejected': -23.24631690979004, 'logits/chosen': -13.590198516845703, 'nll_loss': 0.8959752321243286, 'log_odds_ratio': -0.006370073184370995, 'log_odds_chosen': 11.042448997497559, 'epoch': 1.6}\n",
      "{'loss': 0.5689, 'grad_norm': 1.5339045524597168, 'learning_rate': 2.293103448275862e-05, 'rewards/chosen': -1.4294133507064544e-05, 'rewards/rejected': -0.4143698811531067, 'rewards/accuracies': 1.0, 'rewards/margins': 0.4143555760383606, 'logps/rejected': -2.0718493461608887, 'logps/chosen': -7.147066935431212e-05, 'logits/rejected': -23.955123901367188, 'logits/chosen': -12.740753173828125, 'nll_loss': 0.5689448714256287, 'log_odds_ratio': -1.6295012756017968e-05, 'log_odds_chosen': 12.075620651245117, 'epoch': 1.62}\n",
      "{'loss': 0.7717, 'grad_norm': 1.5513174533843994, 'learning_rate': 2.2586206896551727e-05, 'rewards/chosen': -0.01027359813451767, 'rewards/rejected': -0.4722784757614136, 'rewards/accuracies': 1.0, 'rewards/margins': 0.4620048999786377, 'logps/rejected': -2.3613924980163574, 'logps/chosen': -0.05136799067258835, 'logits/rejected': -23.137420654296875, 'logits/chosen': -12.588123321533203, 'nll_loss': 0.7705242037773132, 'log_odds_ratio': -0.005942543037235737, 'log_odds_chosen': 10.953614234924316, 'epoch': 1.65}\n",
      "{'loss': 0.7541, 'grad_norm': 1.2610599994659424, 'learning_rate': 2.2241379310344828e-05, 'rewards/chosen': -0.0018458148697391152, 'rewards/rejected': -0.4897184371948242, 'rewards/accuracies': 1.0, 'rewards/margins': 0.48787257075309753, 'logps/rejected': -2.448592185974121, 'logps/chosen': -0.009229075163602829, 'logits/rejected': -22.227474212646484, 'logits/chosen': -12.34030532836914, 'nll_loss': 0.7539453506469727, 'log_odds_ratio': -0.0007535302429459989, 'log_odds_chosen': 12.337367057800293, 'epoch': 1.67}\n",
      "{'loss': 0.892, 'grad_norm': 1.0653754472732544, 'learning_rate': 2.1896551724137932e-05, 'rewards/chosen': -0.007841693237423897, 'rewards/rejected': -0.4939432740211487, 'rewards/accuracies': 1.0, 'rewards/margins': 0.48610156774520874, 'logps/rejected': -2.4697163105010986, 'logps/chosen': -0.039208464324474335, 'logits/rejected': -22.896587371826172, 'logits/chosen': -12.889961242675781, 'nll_loss': 0.8918967843055725, 'log_odds_ratio': -0.0005545300082303584, 'log_odds_chosen': 10.863367080688477, 'epoch': 1.69}\n",
      "{'loss': 0.7272, 'grad_norm': 1.2373428344726562, 'learning_rate': 2.1551724137931033e-05, 'rewards/chosen': -0.004357445985078812, 'rewards/rejected': -0.513412594795227, 'rewards/accuracies': 1.0, 'rewards/margins': 0.5090551376342773, 'logps/rejected': -2.5670628547668457, 'logps/chosen': -0.02178722806274891, 'logits/rejected': -22.094266891479492, 'logits/chosen': -13.578143119812012, 'nll_loss': 0.7271310687065125, 'log_odds_ratio': -0.0005934812361374497, 'log_odds_chosen': 11.282695770263672, 'epoch': 1.71}\n",
      "{'loss': 0.7138, 'grad_norm': 1.8375834226608276, 'learning_rate': 2.120689655172414e-05, 'rewards/chosen': -0.007243632804602385, 'rewards/rejected': -0.4684578776359558, 'rewards/accuracies': 1.0, 'rewards/margins': 0.4612142741680145, 'logps/rejected': -2.342289447784424, 'logps/chosen': -0.03621816262602806, 'logits/rejected': -23.930633544921875, 'logits/chosen': -13.808714866638184, 'nll_loss': 0.7130439281463623, 'log_odds_ratio': -0.0036671501584351063, 'log_odds_chosen': 11.396671295166016, 'epoch': 1.73}\n",
      "{'loss': 1.015, 'grad_norm': 1.4918831586837769, 'learning_rate': 2.086206896551724e-05, 'rewards/chosen': -0.0033132126554846764, 'rewards/rejected': -0.5126004219055176, 'rewards/accuracies': 1.0, 'rewards/margins': 0.5092872381210327, 'logps/rejected': -2.563002109527588, 'logps/chosen': -0.016566062346100807, 'logits/rejected': -21.980741500854492, 'logits/chosen': -11.203933715820312, 'nll_loss': 1.0149378776550293, 'log_odds_ratio': -0.00042033224599435925, 'log_odds_chosen': 11.847691535949707, 'epoch': 1.75}\n",
      "{'loss': 0.8416, 'grad_norm': 1.6007637977600098, 'learning_rate': 2.0517241379310345e-05, 'rewards/chosen': -0.0004139716038480401, 'rewards/rejected': -0.4986298382282257, 'rewards/accuracies': 1.0, 'rewards/margins': 0.498215913772583, 'logps/rejected': -2.4931492805480957, 'logps/chosen': -0.0020698581356555223, 'logits/rejected': -21.628650665283203, 'logits/chosen': -11.273602485656738, 'nll_loss': 0.8415579199790955, 'log_odds_ratio': -1.514019095338881e-05, 'log_odds_chosen': 12.51939868927002, 'epoch': 1.77}\n",
      "{'loss': 1.1082, 'grad_norm': 1.675502061843872, 'learning_rate': 2.017241379310345e-05, 'rewards/chosen': -0.007702856324613094, 'rewards/rejected': -0.45509517192840576, 'rewards/accuracies': 1.0, 'rewards/margins': 0.4473923444747925, 'logps/rejected': -2.2754757404327393, 'logps/chosen': -0.03851427882909775, 'logits/rejected': -22.350093841552734, 'logits/chosen': -10.996744155883789, 'nll_loss': 1.1078848838806152, 'log_odds_ratio': -0.0013763784663751721, 'log_odds_chosen': 10.637802124023438, 'epoch': 1.79}\n",
      "{'loss': 0.9635, 'grad_norm': 0.9472073316574097, 'learning_rate': 1.9827586206896554e-05, 'rewards/chosen': -4.723019628727343e-06, 'rewards/rejected': -0.46462804079055786, 'rewards/accuracies': 1.0, 'rewards/margins': 0.46462327241897583, 'logps/rejected': -2.3231401443481445, 'logps/chosen': -2.3615099053131416e-05, 'logits/rejected': -22.873435974121094, 'logits/chosen': -10.553976058959961, 'nll_loss': 0.9634828567504883, 'log_odds_ratio': -4.492734660743736e-06, 'log_odds_chosen': 13.069788932800293, 'epoch': 1.81}\n",
      "{'loss': 1.1342, 'grad_norm': 2.042491912841797, 'learning_rate': 1.9482758620689655e-05, 'rewards/chosen': -0.005450810305774212, 'rewards/rejected': -0.49723613262176514, 'rewards/accuracies': 1.0, 'rewards/margins': 0.49178531765937805, 'logps/rejected': -2.4861807823181152, 'logps/chosen': -0.027254050597548485, 'logits/rejected': -25.828407287597656, 'logits/chosen': -11.611310005187988, 'nll_loss': 1.1340237855911255, 'log_odds_ratio': -0.0007753735990263522, 'log_odds_chosen': 12.567646980285645, 'epoch': 1.83}\n",
      "{'loss': 0.7101, 'grad_norm': 1.406186580657959, 'learning_rate': 1.913793103448276e-05, 'rewards/chosen': -0.009088482707738876, 'rewards/rejected': -0.6018110513687134, 'rewards/accuracies': 1.0, 'rewards/margins': 0.5927225351333618, 'logps/rejected': -3.0090551376342773, 'logps/chosen': -0.04544241353869438, 'logits/rejected': -21.312074661254883, 'logits/chosen': -13.426332473754883, 'nll_loss': 0.7098942399024963, 'log_odds_ratio': -0.0009629733394831419, 'log_odds_chosen': 11.741249084472656, 'epoch': 1.85}\n",
      "{'loss': 0.8413, 'grad_norm': 1.8002417087554932, 'learning_rate': 1.8793103448275863e-05, 'rewards/chosen': -5.286605301080272e-06, 'rewards/rejected': -0.49949920177459717, 'rewards/accuracies': 1.0, 'rewards/margins': 0.49949389696121216, 'logps/rejected': -2.4974961280822754, 'logps/chosen': -2.6433026505401358e-05, 'logits/rejected': -23.310596466064453, 'logits/chosen': -12.027463912963867, 'nll_loss': 0.8413053154945374, 'log_odds_ratio': -2.3394891286443453e-06, 'log_odds_chosen': 13.34364128112793, 'epoch': 1.87}\n",
      "{'loss': 0.683, 'grad_norm': 1.235516905784607, 'learning_rate': 1.8448275862068967e-05, 'rewards/chosen': -0.003512467723339796, 'rewards/rejected': -0.5527837872505188, 'rewards/accuracies': 1.0, 'rewards/margins': 0.549271285533905, 'logps/rejected': -2.7639191150665283, 'logps/chosen': -0.01756233721971512, 'logits/rejected': -20.34320068359375, 'logits/chosen': -12.428564071655273, 'nll_loss': 0.6827452182769775, 'log_odds_ratio': -0.00109500577673316, 'log_odds_chosen': 12.128990173339844, 'epoch': 1.89}\n",
      "{'loss': 0.655, 'grad_norm': 1.7379591464996338, 'learning_rate': 1.810344827586207e-05, 'rewards/chosen': -4.141280442127027e-06, 'rewards/rejected': -0.5228589773178101, 'rewards/accuracies': 1.0, 'rewards/margins': 0.5228548049926758, 'logps/rejected': -2.6142945289611816, 'logps/chosen': -2.0706402210635133e-05, 'logits/rejected': -23.65036392211914, 'logits/chosen': -12.36349105834961, 'nll_loss': 0.6549561023712158, 'log_odds_ratio': -2.6971233637596015e-06, 'log_odds_chosen': 13.45773696899414, 'epoch': 1.91}\n",
      "{'loss': 0.9058, 'grad_norm': 1.7110241651535034, 'learning_rate': 1.7758620689655172e-05, 'rewards/chosen': -3.873146852129139e-06, 'rewards/rejected': -0.46340620517730713, 'rewards/accuracies': 1.0, 'rewards/margins': 0.4634023606777191, 'logps/rejected': -2.317031145095825, 'logps/chosen': -1.936573244165629e-05, 'logits/rejected': -24.86945152282715, 'logits/chosen': -11.506824493408203, 'nll_loss': 0.9058194756507874, 'log_odds_ratio': -2.5481033389951335e-06, 'log_odds_chosen': 13.113186836242676, 'epoch': 1.93}\n",
      "{'loss': 0.9081, 'grad_norm': 1.3138561248779297, 'learning_rate': 1.7413793103448276e-05, 'rewards/chosen': -0.0022292304784059525, 'rewards/rejected': -0.47970065474510193, 'rewards/accuracies': 1.0, 'rewards/margins': 0.47747141122817993, 'logps/rejected': -2.398503065109253, 'logps/chosen': -0.011146152392029762, 'logits/rejected': -22.83418846130371, 'logits/chosen': -11.159936904907227, 'nll_loss': 0.9080435633659363, 'log_odds_ratio': -0.0003672418533824384, 'log_odds_chosen': 12.038527488708496, 'epoch': 1.95}\n",
      "{'loss': 1.0058, 'grad_norm': 1.080297827720642, 'learning_rate': 1.706896551724138e-05, 'rewards/chosen': -0.0009835362434387207, 'rewards/rejected': -0.5103597640991211, 'rewards/accuracies': 1.0, 'rewards/margins': 0.5093762874603271, 'logps/rejected': -2.5517988204956055, 'logps/chosen': -0.004917681682854891, 'logits/rejected': -23.00748062133789, 'logits/chosen': -11.451348304748535, 'nll_loss': 1.0057953596115112, 'log_odds_ratio': -3.0578688893001527e-05, 'log_odds_chosen': 12.492218017578125, 'epoch': 1.97}\n",
      "{'loss': 0.9018, 'grad_norm': 1.1170464754104614, 'learning_rate': 1.6724137931034485e-05, 'rewards/chosen': -0.0016289616469293833, 'rewards/rejected': -0.4579496681690216, 'rewards/accuracies': 1.0, 'rewards/margins': 0.45632070302963257, 'logps/rejected': -2.289748191833496, 'logps/chosen': -0.008144808001816273, 'logits/rejected': -22.94778823852539, 'logits/chosen': -11.097249984741211, 'nll_loss': 0.9016796946525574, 'log_odds_ratio': -0.0005855378694832325, 'log_odds_chosen': 12.383670806884766, 'epoch': 1.99}\n",
      " 67%|██████▋   | 389/582 [20:11<10:14,  3.19s/it]\n",
      "  0%|          | 0/8 [00:00<?, ?it/s]\u001b[A\n",
      " 25%|██▌       | 2/8 [00:00<00:01,  5.88it/s]\u001b[A\n",
      " 38%|███▊      | 3/8 [00:00<00:01,  4.87it/s]\u001b[A\n",
      " 50%|█████     | 4/8 [00:00<00:00,  4.32it/s]\u001b[A\n",
      " 62%|██████▎   | 5/8 [00:01<00:00,  4.16it/s]\u001b[A\n",
      " 75%|███████▌  | 6/8 [00:01<00:00,  4.42it/s]\u001b[A\n",
      " 88%|████████▊ | 7/8 [00:01<00:00,  4.21it/s]\u001b[A\n",
      "                                                 \n",
      " 67%|██████▋   | 389/582 [20:13<10:14,  3.19s/it]\n",
      "100%|██████████| 8/8 [00:01<00:00,  4.06it/s]\u001b[A\n",
      "                                             \u001b[Atorch.utils.checkpoint: please pass in use_reentrant=True or use_reentrant=False explicitly. The default value of use_reentrant will be updated to be False in the future. To maintain current behavior, pass use_reentrant=True. It is recommended that you use use_reentrant=False. Refer to docs for more details on the differences between the two variants.\n",
      "{'eval_loss': 0.8056913614273071, 'eval_runtime': 2.0516, 'eval_samples_per_second': 3.899, 'eval_steps_per_second': 3.899, 'eval_rewards/chosen': -5.849591161677381e-06, 'eval_rewards/rejected': -0.4983709454536438, 'eval_rewards/accuracies': 1.0, 'eval_rewards/margins': 0.4983651340007782, 'eval_logps/rejected': -2.491854667663574, 'eval_logps/chosen': -2.9247956263134256e-05, 'eval_logits/rejected': -19.774274826049805, 'eval_logits/chosen': -11.12719440460205, 'eval_nll_loss': 0.805690586566925, 'eval_log_odds_ratio': -3.874320555041777e-06, 'eval_log_odds_chosen': 12.983072280883789, 'epoch': 2.0}\n",
      "{'loss': 0.4572, 'grad_norm': 1.195825457572937, 'learning_rate': 1.6379310344827585e-05, 'rewards/chosen': -0.00644961092621088, 'rewards/rejected': -0.5352410674095154, 'rewards/accuracies': 1.0, 'rewards/margins': 0.5287914276123047, 'logps/rejected': -2.6762053966522217, 'logps/chosen': -0.03224804997444153, 'logits/rejected': -20.2484130859375, 'logits/chosen': -13.392314910888672, 'nll_loss': 0.4569302499294281, 'log_odds_ratio': -0.0011830029543489218, 'log_odds_chosen': 11.48648738861084, 'epoch': 2.02}\n",
      "{'loss': 0.9195, 'grad_norm': 1.6340574026107788, 'learning_rate': 1.603448275862069e-05, 'rewards/chosen': -0.0009641453507356346, 'rewards/rejected': -0.5165884494781494, 'rewards/accuracies': 1.0, 'rewards/margins': 0.5156242251396179, 'logps/rejected': -2.582942247390747, 'logps/chosen': -0.004820726811885834, 'logits/rejected': -23.279632568359375, 'logits/chosen': -12.158900260925293, 'nll_loss': 0.919471263885498, 'log_odds_ratio': -5.5705735576339066e-05, 'log_odds_chosen': 12.172921180725098, 'epoch': 2.04}\n",
      "{'loss': 0.7767, 'grad_norm': 1.2293195724487305, 'learning_rate': 1.5689655172413794e-05, 'rewards/chosen': -0.005173991434276104, 'rewards/rejected': -0.5358086228370667, 'rewards/accuracies': 1.0, 'rewards/margins': 0.5306346416473389, 'logps/rejected': -2.6790428161621094, 'logps/chosen': -0.025869954377412796, 'logits/rejected': -23.932090759277344, 'logits/chosen': -12.910810470581055, 'nll_loss': 0.7764286994934082, 'log_odds_ratio': -0.0011900606332346797, 'log_odds_chosen': 11.521227836608887, 'epoch': 2.06}\n",
      "{'loss': 1.0726, 'grad_norm': 1.5289736986160278, 'learning_rate': 1.5344827586206898e-05, 'rewards/chosen': -1.1648961844912264e-05, 'rewards/rejected': -0.493474543094635, 'rewards/accuracies': 1.0, 'rewards/margins': 0.4934629201889038, 'logps/rejected': -2.4673726558685303, 'logps/chosen': -5.824481195304543e-05, 'logits/rejected': -24.215726852416992, 'logits/chosen': -10.383466720581055, 'nll_loss': 1.0725864171981812, 'log_odds_ratio': -8.784352758084424e-06, 'log_odds_chosen': 12.643072128295898, 'epoch': 2.08}\n",
      "{'loss': 0.9231, 'grad_norm': 1.1011031866073608, 'learning_rate': 1.5e-05, 'rewards/chosen': -0.0005848333821631968, 'rewards/rejected': -0.517253041267395, 'rewards/accuracies': 1.0, 'rewards/margins': 0.5166682004928589, 'logps/rejected': -2.5862650871276855, 'logps/chosen': -0.002924166852608323, 'logits/rejected': -25.697216033935547, 'logits/chosen': -10.613853454589844, 'nll_loss': 0.9230929017066956, 'log_odds_ratio': -2.5269157049478963e-05, 'log_odds_chosen': 12.808097839355469, 'epoch': 2.1}\n",
      "{'loss': 0.8433, 'grad_norm': 1.6567535400390625, 'learning_rate': 1.4655172413793103e-05, 'rewards/chosen': -0.003000841708853841, 'rewards/rejected': -0.5329760909080505, 'rewards/accuracies': 1.0, 'rewards/margins': 0.5299752354621887, 'logps/rejected': -2.6648805141448975, 'logps/chosen': -0.01500420831143856, 'logits/rejected': -20.907827377319336, 'logits/chosen': -11.467324256896973, 'nll_loss': 0.8432353734970093, 'log_odds_ratio': -0.00014502243720926344, 'log_odds_chosen': 11.658699989318848, 'epoch': 2.12}\n",
      "{'loss': 0.5459, 'grad_norm': 1.7167822122573853, 'learning_rate': 1.4310344827586209e-05, 'rewards/chosen': -0.0021517022978514433, 'rewards/rejected': -0.5713918209075928, 'rewards/accuracies': 1.0, 'rewards/margins': 0.569240152835846, 'logps/rejected': -2.856959104537964, 'logps/chosen': -0.01075851172208786, 'logits/rejected': -21.26047134399414, 'logits/chosen': -11.956755638122559, 'nll_loss': 0.5458904504776001, 'log_odds_ratio': -6.295014463830739e-05, 'log_odds_chosen': 12.115792274475098, 'epoch': 2.14}\n",
      "{'loss': 0.7046, 'grad_norm': 1.5841059684753418, 'learning_rate': 1.3965517241379311e-05, 'rewards/chosen': -0.001718698418699205, 'rewards/rejected': -0.5160043835639954, 'rewards/accuracies': 1.0, 'rewards/margins': 0.514285683631897, 'logps/rejected': -2.580021858215332, 'logps/chosen': -0.008593492209911346, 'logits/rejected': -21.92946434020996, 'logits/chosen': -11.483360290527344, 'nll_loss': 0.704607367515564, 'log_odds_ratio': -9.291869355365634e-05, 'log_odds_chosen': 12.830413818359375, 'epoch': 2.16}\n",
      "{'loss': 0.7417, 'grad_norm': 1.5741859674453735, 'learning_rate': 1.3620689655172414e-05, 'rewards/chosen': -0.0012132328702136874, 'rewards/rejected': -0.5913119912147522, 'rewards/accuracies': 1.0, 'rewards/margins': 0.5900986790657043, 'logps/rejected': -2.956559658050537, 'logps/chosen': -0.006066164467483759, 'logits/rejected': -18.73196792602539, 'logits/chosen': -10.941924095153809, 'nll_loss': 0.7417186498641968, 'log_odds_ratio': -6.298208609223366e-05, 'log_odds_chosen': 12.809371948242188, 'epoch': 2.18}\n",
      "{'loss': 0.5895, 'grad_norm': 2.0274646282196045, 'learning_rate': 1.3275862068965516e-05, 'rewards/chosen': -3.676258074847283e-06, 'rewards/rejected': -0.6546315550804138, 'rewards/accuracies': 1.0, 'rewards/margins': 0.6546278595924377, 'logps/rejected': -3.273157835006714, 'logps/chosen': -1.8381289919489063e-05, 'logits/rejected': -19.646883010864258, 'logits/chosen': -11.151803970336914, 'nll_loss': 0.5895261764526367, 'log_odds_ratio': -1.132489046540286e-06, 'log_odds_chosen': 14.147743225097656, 'epoch': 2.2}\n",
      "{'loss': 0.6075, 'grad_norm': 1.4194899797439575, 'learning_rate': 1.2931034482758622e-05, 'rewards/chosen': -0.0026242006570100784, 'rewards/rejected': -0.6036843061447144, 'rewards/accuracies': 1.0, 'rewards/margins': 0.6010600328445435, 'logps/rejected': -3.0184216499328613, 'logps/chosen': -0.013121004216372967, 'logits/rejected': -18.609325408935547, 'logits/chosen': -11.456857681274414, 'nll_loss': 0.6075158715248108, 'log_odds_ratio': -0.00014893279876559973, 'log_odds_chosen': 12.175820350646973, 'epoch': 2.22}\n",
      "{'loss': 0.7995, 'grad_norm': 1.708996057510376, 'learning_rate': 1.2586206896551725e-05, 'rewards/chosen': -0.0009386288002133369, 'rewards/rejected': -0.5260633230209351, 'rewards/accuracies': 1.0, 'rewards/margins': 0.525124728679657, 'logps/rejected': -2.6303164958953857, 'logps/chosen': -0.004693144001066685, 'logits/rejected': -18.443836212158203, 'logits/chosen': -9.944173812866211, 'nll_loss': 0.7994794249534607, 'log_odds_ratio': -0.00016719859559088945, 'log_odds_chosen': 12.410320281982422, 'epoch': 2.24}\n",
      "{'loss': 0.8801, 'grad_norm': 1.573358416557312, 'learning_rate': 1.2241379310344827e-05, 'rewards/chosen': -0.0007378161535598338, 'rewards/rejected': -0.5471305251121521, 'rewards/accuracies': 1.0, 'rewards/margins': 0.5463926792144775, 'logps/rejected': -2.7356526851654053, 'logps/chosen': -0.0036890809424221516, 'logits/rejected': -20.778533935546875, 'logits/chosen': -10.443353652954102, 'nll_loss': 0.8800773024559021, 'log_odds_ratio': -1.774552401911933e-05, 'log_odds_chosen': 12.928975105285645, 'epoch': 2.26}\n",
      "{'loss': 0.6477, 'grad_norm': 1.7871873378753662, 'learning_rate': 1.1896551724137931e-05, 'rewards/chosen': -0.0023738271556794643, 'rewards/rejected': -0.5290237665176392, 'rewards/accuracies': 1.0, 'rewards/margins': 0.5266499519348145, 'logps/rejected': -2.6451189517974854, 'logps/chosen': -0.011869135312736034, 'logits/rejected': -17.390993118286133, 'logits/chosen': -10.361017227172852, 'nll_loss': 0.6475288271903992, 'log_odds_ratio': -0.0007124284165911376, 'log_odds_chosen': 12.200753211975098, 'epoch': 2.28}\n",
      "{'loss': 0.573, 'grad_norm': 1.5262771844863892, 'learning_rate': 1.1551724137931034e-05, 'rewards/chosen': -0.004342021886259317, 'rewards/rejected': -0.6674879193305969, 'rewards/accuracies': 1.0, 'rewards/margins': 0.6631458401679993, 'logps/rejected': -3.33743953704834, 'logps/chosen': -0.0217101089656353, 'logits/rejected': -17.737884521484375, 'logits/chosen': -10.08741283416748, 'nll_loss': 0.5729113817214966, 'log_odds_ratio': -0.00034274777863174677, 'log_odds_chosen': 12.588217735290527, 'epoch': 2.3}\n",
      "{'loss': 0.8674, 'grad_norm': 1.032822608947754, 'learning_rate': 1.1206896551724138e-05, 'rewards/chosen': -0.00023366302775684744, 'rewards/rejected': -0.5758139491081238, 'rewards/accuracies': 1.0, 'rewards/margins': 0.575580358505249, 'logps/rejected': -2.8790698051452637, 'logps/chosen': -0.001168315066024661, 'logits/rejected': -18.754615783691406, 'logits/chosen': -10.111359596252441, 'nll_loss': 0.8674405217170715, 'log_odds_ratio': -7.070795163599541e-06, 'log_odds_chosen': 13.01667594909668, 'epoch': 2.32}\n",
      "{'loss': 0.8515, 'grad_norm': 1.304696798324585, 'learning_rate': 1.0862068965517242e-05, 'rewards/chosen': -3.7055815482744947e-06, 'rewards/rejected': -0.5266183614730835, 'rewards/accuracies': 1.0, 'rewards/margins': 0.5266146659851074, 'logps/rejected': -2.633091688156128, 'logps/chosen': -1.852790592238307e-05, 'logits/rejected': -20.375017166137695, 'logits/chosen': -9.902606010437012, 'nll_loss': 0.8514745831489563, 'log_odds_ratio': -1.7210863916261587e-06, 'log_odds_chosen': 13.484970092773438, 'epoch': 2.34}\n",
      "{'loss': 0.4582, 'grad_norm': 1.7339868545532227, 'learning_rate': 1.0517241379310346e-05, 'rewards/chosen': -0.00029763623024336994, 'rewards/rejected': -0.7697769999504089, 'rewards/accuracies': 1.0, 'rewards/margins': 0.7694793343544006, 'logps/rejected': -3.8488850593566895, 'logps/chosen': -0.0014881814131513238, 'logits/rejected': -19.005126953125, 'logits/chosen': -11.369391441345215, 'nll_loss': 0.4582258462905884, 'log_odds_ratio': -4.701410489360569e-06, 'log_odds_chosen': 13.965812683105469, 'epoch': 2.37}\n",
      "{'loss': 0.8264, 'grad_norm': 1.0132513046264648, 'learning_rate': 1.0172413793103449e-05, 'rewards/chosen': -4.061437266500434e-06, 'rewards/rejected': -0.49042627215385437, 'rewards/accuracies': 1.0, 'rewards/margins': 0.49042218923568726, 'logps/rejected': -2.4521312713623047, 'logps/chosen': -2.030718678724952e-05, 'logits/rejected': -20.67136001586914, 'logits/chosen': -9.5329008102417, 'nll_loss': 0.8263953328132629, 'log_odds_ratio': -1.989307520489092e-06, 'log_odds_chosen': 13.24461555480957, 'epoch': 2.39}\n",
      "{'loss': 0.7789, 'grad_norm': 1.3634321689605713, 'learning_rate': 9.827586206896553e-06, 'rewards/chosen': -0.002735638292506337, 'rewards/rejected': -0.6266897320747375, 'rewards/accuracies': 1.0, 'rewards/margins': 0.6239540576934814, 'logps/rejected': -3.133448600769043, 'logps/chosen': -0.013678191229701042, 'logits/rejected': -16.080286026000977, 'logits/chosen': -9.744536399841309, 'nll_loss': 0.7788917422294617, 'log_odds_ratio': -0.00019043292559217662, 'log_odds_chosen': 12.91959285736084, 'epoch': 2.41}\n",
      "{'loss': 0.5801, 'grad_norm': 1.2553811073303223, 'learning_rate': 9.482758620689655e-06, 'rewards/chosen': -0.0044756620191037655, 'rewards/rejected': -0.5723589658737183, 'rewards/accuracies': 1.0, 'rewards/margins': 0.567883312702179, 'logps/rejected': -2.8617947101593018, 'logps/chosen': -0.022378310561180115, 'logits/rejected': -19.3375186920166, 'logits/chosen': -11.114123344421387, 'nll_loss': 0.5800355672836304, 'log_odds_ratio': -0.00026665788027457893, 'log_odds_chosen': 12.528596878051758, 'epoch': 2.43}\n",
      "{'loss': 0.7734, 'grad_norm': 2.1767923831939697, 'learning_rate': 9.13793103448276e-06, 'rewards/chosen': -0.0006139791803434491, 'rewards/rejected': -0.5401873588562012, 'rewards/accuracies': 1.0, 'rewards/margins': 0.5395733714103699, 'logps/rejected': -2.700936794281006, 'logps/chosen': -0.0030698957853019238, 'logits/rejected': -19.245071411132812, 'logits/chosen': -10.252250671386719, 'nll_loss': 0.7733587026596069, 'log_odds_ratio': -6.229685095604509e-05, 'log_odds_chosen': 12.896451950073242, 'epoch': 2.45}\n",
      "{'loss': 0.5743, 'grad_norm': 2.2843449115753174, 'learning_rate': 8.793103448275862e-06, 'rewards/chosen': -0.002333274343982339, 'rewards/rejected': -0.5543010234832764, 'rewards/accuracies': 1.0, 'rewards/margins': 0.5519676804542542, 'logps/rejected': -2.7715048789978027, 'logps/chosen': -0.011666371487081051, 'logits/rejected': -16.55878257751465, 'logits/chosen': -9.83079719543457, 'nll_loss': 0.574192464351654, 'log_odds_ratio': -0.00043011928210034966, 'log_odds_chosen': 12.21865463256836, 'epoch': 2.47}\n",
      "{'loss': 0.7758, 'grad_norm': 1.2806751728057861, 'learning_rate': 8.448275862068966e-06, 'rewards/chosen': -0.0005896255606785417, 'rewards/rejected': -0.5615801215171814, 'rewards/accuracies': 1.0, 'rewards/margins': 0.560990571975708, 'logps/rejected': -2.8079006671905518, 'logps/chosen': -0.00294812791980803, 'logits/rejected': -17.494726181030273, 'logits/chosen': -9.414746284484863, 'nll_loss': 0.775834858417511, 'log_odds_ratio': -5.1046979933744296e-05, 'log_odds_chosen': 12.691412925720215, 'epoch': 2.49}\n",
      "{'loss': 0.6468, 'grad_norm': 1.4305418729782104, 'learning_rate': 8.103448275862069e-06, 'rewards/chosen': -0.0009309580200351775, 'rewards/rejected': -0.5848796963691711, 'rewards/accuracies': 1.0, 'rewards/margins': 0.5839487910270691, 'logps/rejected': -2.92439866065979, 'logps/chosen': -0.004654789809137583, 'logits/rejected': -17.671133041381836, 'logits/chosen': -10.447976112365723, 'nll_loss': 0.6468138098716736, 'log_odds_ratio': -4.6391647629207e-05, 'log_odds_chosen': 13.011695861816406, 'epoch': 2.51}\n",
      "{'loss': 0.4787, 'grad_norm': 1.9232028722763062, 'learning_rate': 7.758620689655173e-06, 'rewards/chosen': -4.16892726207152e-06, 'rewards/rejected': -0.6570600271224976, 'rewards/accuracies': 1.0, 'rewards/margins': 0.6570559144020081, 'logps/rejected': -3.2853000164031982, 'logps/chosen': -2.08446363103576e-05, 'logits/rejected': -19.674097061157227, 'logits/chosen': -11.62187671661377, 'nll_loss': 0.47874119877815247, 'log_odds_ratio': -1.467766878704424e-06, 'log_odds_chosen': 14.209254264831543, 'epoch': 2.53}\n",
      "{'loss': 0.9802, 'grad_norm': 2.4507875442504883, 'learning_rate': 7.413793103448275e-06, 'rewards/chosen': -5.797777248517377e-06, 'rewards/rejected': -0.492559552192688, 'rewards/accuracies': 1.0, 'rewards/margins': 0.4925537705421448, 'logps/rejected': -2.4627978801727295, 'logps/chosen': -2.8988884878344834e-05, 'logits/rejected': -21.21971893310547, 'logits/chosen': -9.857515335083008, 'nll_loss': 0.9802453517913818, 'log_odds_ratio': -5.438972493720939e-06, 'log_odds_chosen': 13.089038848876953, 'epoch': 2.55}\n",
      "{'loss': 0.9989, 'grad_norm': 1.6369929313659668, 'learning_rate': 7.0689655172413796e-06, 'rewards/chosen': -0.0009537400328554213, 'rewards/rejected': -0.6954256892204285, 'rewards/accuracies': 1.0, 'rewards/margins': 0.6944719552993774, 'logps/rejected': -3.477128744125366, 'logps/chosen': -0.004768700804561377, 'logits/rejected': -18.036916732788086, 'logits/chosen': -9.186036109924316, 'nll_loss': 0.9988526105880737, 'log_odds_ratio': -3.998297324869782e-05, 'log_odds_chosen': 13.614364624023438, 'epoch': 2.57}\n",
      "{'loss': 0.767, 'grad_norm': 1.1828192472457886, 'learning_rate': 6.724137931034483e-06, 'rewards/chosen': -0.0010352552635595202, 'rewards/rejected': -0.5837153196334839, 'rewards/accuracies': 1.0, 'rewards/margins': 0.5826800465583801, 'logps/rejected': -2.91857647895813, 'logps/chosen': -0.0051762755028903484, 'logits/rejected': -20.748476028442383, 'logits/chosen': -10.89369010925293, 'nll_loss': 0.7669597268104553, 'log_odds_ratio': -0.00010241282870993018, 'log_odds_chosen': 12.767196655273438, 'epoch': 2.59}\n",
      "{'loss': 0.9404, 'grad_norm': 1.7015591859817505, 'learning_rate': 6.379310344827587e-06, 'rewards/chosen': -0.0003407355980016291, 'rewards/rejected': -0.5762154459953308, 'rewards/accuracies': 1.0, 'rewards/margins': 0.5758747458457947, 'logps/rejected': -2.8810770511627197, 'logps/chosen': -0.0017036780482158065, 'logits/rejected': -20.108966827392578, 'logits/chosen': -9.497296333312988, 'nll_loss': 0.9403696060180664, 'log_odds_ratio': -1.708989657345228e-05, 'log_odds_chosen': 13.35499382019043, 'epoch': 2.61}\n",
      "{'loss': 0.7902, 'grad_norm': 1.8598703145980835, 'learning_rate': 6.03448275862069e-06, 'rewards/chosen': -0.0006438646814785898, 'rewards/rejected': -0.5488320589065552, 'rewards/accuracies': 1.0, 'rewards/margins': 0.5481881499290466, 'logps/rejected': -2.7441601753234863, 'logps/chosen': -0.0032193234656006098, 'logits/rejected': -20.157764434814453, 'logits/chosen': -11.075973510742188, 'nll_loss': 0.7901697754859924, 'log_odds_ratio': -9.642274380894378e-05, 'log_odds_chosen': 12.5847806930542, 'epoch': 2.63}\n",
      "{'loss': 0.9853, 'grad_norm': 1.5752251148223877, 'learning_rate': 5.689655172413794e-06, 'rewards/chosen': -0.0037604495882987976, 'rewards/rejected': -0.5716506242752075, 'rewards/accuracies': 1.0, 'rewards/margins': 0.5678901672363281, 'logps/rejected': -2.858253002166748, 'logps/chosen': -0.018802247941493988, 'logits/rejected': -19.155044555664062, 'logits/chosen': -10.014838218688965, 'nll_loss': 0.9852606654167175, 'log_odds_ratio': -0.00032360476325266063, 'log_odds_chosen': 11.626448631286621, 'epoch': 2.65}\n",
      "{'loss': 0.5911, 'grad_norm': 1.4440124034881592, 'learning_rate': 5.344827586206897e-06, 'rewards/chosen': -0.0003787380992434919, 'rewards/rejected': -0.5870416760444641, 'rewards/accuracies': 1.0, 'rewards/margins': 0.5866629481315613, 'logps/rejected': -2.935208320617676, 'logps/chosen': -0.0018936903215944767, 'logits/rejected': -20.548538208007812, 'logits/chosen': -11.548595428466797, 'nll_loss': 0.5911110639572144, 'log_odds_ratio': -2.4227976609836332e-05, 'log_odds_chosen': 13.21658706665039, 'epoch': 2.67}\n",
      "{'loss': 0.8588, 'grad_norm': 1.4845126867294312, 'learning_rate': 5e-06, 'rewards/chosen': -0.0024457962717860937, 'rewards/rejected': -0.521043062210083, 'rewards/accuracies': 1.0, 'rewards/margins': 0.5185972452163696, 'logps/rejected': -2.605215311050415, 'logps/chosen': -0.012228981591761112, 'logits/rejected': -22.451461791992188, 'logits/chosen': -11.681790351867676, 'nll_loss': 0.8587256669998169, 'log_odds_ratio': -0.00017340258636977524, 'log_odds_chosen': 13.118877410888672, 'epoch': 2.69}\n",
      "{'loss': 0.634, 'grad_norm': 1.5449845790863037, 'learning_rate': 4.655172413793104e-06, 'rewards/chosen': -0.002779257483780384, 'rewards/rejected': -0.6150062084197998, 'rewards/accuracies': 1.0, 'rewards/margins': 0.6122269630432129, 'logps/rejected': -3.075031280517578, 'logps/chosen': -0.01389628741890192, 'logits/rejected': -19.12252426147461, 'logits/chosen': -12.268533706665039, 'nll_loss': 0.6340162754058838, 'log_odds_ratio': -3.203348387614824e-05, 'log_odds_chosen': 12.811798095703125, 'epoch': 2.71}\n",
      "{'loss': 0.9906, 'grad_norm': 1.544396162033081, 'learning_rate': 4.310344827586207e-06, 'rewards/chosen': -0.00035690004006028175, 'rewards/rejected': -0.6084524393081665, 'rewards/accuracies': 1.0, 'rewards/margins': 0.6080954670906067, 'logps/rejected': -3.042261838912964, 'logps/chosen': -0.0017845003167167306, 'logits/rejected': -20.487857818603516, 'logits/chosen': -10.147913932800293, 'nll_loss': 0.9905788898468018, 'log_odds_ratio': -6.22881862000213e-06, 'log_odds_chosen': 13.218502044677734, 'epoch': 2.74}\n",
      "{'loss': 0.8517, 'grad_norm': 1.5686635971069336, 'learning_rate': 3.96551724137931e-06, 'rewards/chosen': -0.0038685956969857216, 'rewards/rejected': -0.6442170143127441, 'rewards/accuracies': 1.0, 'rewards/margins': 0.6403484344482422, 'logps/rejected': -3.2210850715637207, 'logps/chosen': -0.019342977553606033, 'logits/rejected': -19.41363525390625, 'logits/chosen': -10.342615127563477, 'nll_loss': 0.8516762256622314, 'log_odds_ratio': -0.0001525185798527673, 'log_odds_chosen': 12.278036117553711, 'epoch': 2.76}\n",
      "{'loss': 0.7193, 'grad_norm': 2.4519948959350586, 'learning_rate': 3.620689655172414e-06, 'rewards/chosen': -0.000353357958374545, 'rewards/rejected': -0.5351605415344238, 'rewards/accuracies': 1.0, 'rewards/margins': 0.5348072052001953, 'logps/rejected': -2.675802707672119, 'logps/chosen': -0.0017667897045612335, 'logits/rejected': -19.494089126586914, 'logits/chosen': -10.776789665222168, 'nll_loss': 0.7193320989608765, 'log_odds_ratio': -3.942699549952522e-05, 'log_odds_chosen': 12.916232109069824, 'epoch': 2.78}\n",
      "{'loss': 1.1501, 'grad_norm': 1.4231575727462769, 'learning_rate': 3.2758620689655175e-06, 'rewards/chosen': -0.001281327335163951, 'rewards/rejected': -0.5944414734840393, 'rewards/accuracies': 1.0, 'rewards/margins': 0.593160092830658, 'logps/rejected': -2.9722073078155518, 'logps/chosen': -0.006406635977327824, 'logits/rejected': -19.284317016601562, 'logits/chosen': -9.445854187011719, 'nll_loss': 1.1500775814056396, 'log_odds_ratio': -4.0146820538211614e-05, 'log_odds_chosen': 12.594870567321777, 'epoch': 2.8}\n",
      "{'loss': 0.8762, 'grad_norm': 1.9000905752182007, 'learning_rate': 2.931034482758621e-06, 'rewards/chosen': -0.0021680702921003103, 'rewards/rejected': -0.6599014401435852, 'rewards/accuracies': 1.0, 'rewards/margins': 0.6577333807945251, 'logps/rejected': -3.2995071411132812, 'logps/chosen': -0.01084035076200962, 'logits/rejected': -18.468284606933594, 'logits/chosen': -10.758077621459961, 'nll_loss': 0.876214861869812, 'log_odds_ratio': -0.00012014912499580532, 'log_odds_chosen': 12.802360534667969, 'epoch': 2.82}\n",
      "{'loss': 0.679, 'grad_norm': 1.8793340921401978, 'learning_rate': 2.586206896551724e-06, 'rewards/chosen': -1.6906469681998715e-05, 'rewards/rejected': -0.5995166301727295, 'rewards/accuracies': 1.0, 'rewards/margins': 0.5994997620582581, 'logps/rejected': -2.9975833892822266, 'logps/chosen': -8.453235204797238e-05, 'logits/rejected': -21.105714797973633, 'logits/chosen': -10.510438919067383, 'nll_loss': 0.6789709329605103, 'log_odds_ratio': -1.4414348697755486e-05, 'log_odds_chosen': 13.495828628540039, 'epoch': 2.84}\n",
      "{'loss': 0.9215, 'grad_norm': 1.8249917030334473, 'learning_rate': 2.2413793103448275e-06, 'rewards/chosen': -0.0015617430908605456, 'rewards/rejected': -0.6086995601654053, 'rewards/accuracies': 1.0, 'rewards/margins': 0.6071377992630005, 'logps/rejected': -3.0434978008270264, 'logps/chosen': -0.007808716502040625, 'logits/rejected': -19.334270477294922, 'logits/chosen': -10.51522445678711, 'nll_loss': 0.921438455581665, 'log_odds_ratio': -0.00021719519281759858, 'log_odds_chosen': 11.721553802490234, 'epoch': 2.86}\n",
      "{'loss': 0.6985, 'grad_norm': 1.6897486448287964, 'learning_rate': 1.896551724137931e-06, 'rewards/chosen': -0.0011898013763129711, 'rewards/rejected': -0.5701368451118469, 'rewards/accuracies': 1.0, 'rewards/margins': 0.5689470171928406, 'logps/rejected': -2.8506836891174316, 'logps/chosen': -0.005949007347226143, 'logits/rejected': -19.37040901184082, 'logits/chosen': -10.909904479980469, 'nll_loss': 0.6984624266624451, 'log_odds_ratio': -2.3358828912023455e-05, 'log_odds_chosen': 12.592169761657715, 'epoch': 2.88}\n",
      "{'loss': 0.7206, 'grad_norm': 2.3789925575256348, 'learning_rate': 1.5517241379310346e-06, 'rewards/chosen': -0.0007231563213281333, 'rewards/rejected': -0.5525603294372559, 'rewards/accuracies': 1.0, 'rewards/margins': 0.5518372058868408, 'logps/rejected': -2.7628016471862793, 'logps/chosen': -0.0036157816648483276, 'logits/rejected': -20.756675720214844, 'logits/chosen': -10.476348876953125, 'nll_loss': 0.7206019163131714, 'log_odds_ratio': -2.187038990086876e-05, 'log_odds_chosen': 13.000876426696777, 'epoch': 2.9}\n",
      "{'loss': 1.1157, 'grad_norm': 1.6908942461013794, 'learning_rate': 1.206896551724138e-06, 'rewards/chosen': -0.0005955866654403508, 'rewards/rejected': -0.5134972333908081, 'rewards/accuracies': 1.0, 'rewards/margins': 0.5129016637802124, 'logps/rejected': -2.56748628616333, 'logps/chosen': -0.002977933967486024, 'logits/rejected': -19.12198257446289, 'logits/chosen': -8.531938552856445, 'nll_loss': 1.1156960725784302, 'log_odds_ratio': -0.00018488919886294752, 'log_odds_chosen': 12.348122596740723, 'epoch': 2.92}\n",
      "{'loss': 0.5101, 'grad_norm': 1.6701968908309937, 'learning_rate': 8.620689655172415e-07, 'rewards/chosen': -3.7052418520033825e-06, 'rewards/rejected': -0.5871139168739319, 'rewards/accuracies': 1.0, 'rewards/margins': 0.5871102213859558, 'logps/rejected': -2.9355692863464355, 'logps/chosen': -1.8526208805269562e-05, 'logits/rejected': -21.39337730407715, 'logits/chosen': -11.912752151489258, 'nll_loss': 0.5100995898246765, 'log_odds_ratio': -1.162291482614819e-06, 'log_odds_chosen': 13.982168197631836, 'epoch': 2.94}\n",
      "{'loss': 0.7489, 'grad_norm': 1.49952232837677, 'learning_rate': 5.172413793103449e-07, 'rewards/chosen': -0.000477742578368634, 'rewards/rejected': -0.5809825658798218, 'rewards/accuracies': 1.0, 'rewards/margins': 0.5805047750473022, 'logps/rejected': -2.9049129486083984, 'logps/chosen': -0.002388712950050831, 'logits/rejected': -20.73346519470215, 'logits/chosen': -11.064024925231934, 'nll_loss': 0.7488974928855896, 'log_odds_ratio': -6.760325049981475e-05, 'log_odds_chosen': 13.095037460327148, 'epoch': 2.96}\n",
      "{'loss': 0.8027, 'grad_norm': 2.0041236877441406, 'learning_rate': 1.7241379310344828e-07, 'rewards/chosen': -0.0034677451476454735, 'rewards/rejected': -0.5447936058044434, 'rewards/accuracies': 1.0, 'rewards/margins': 0.5413258671760559, 'logps/rejected': -2.723968267440796, 'logps/chosen': -0.017338726669549942, 'logits/rejected': -22.334590911865234, 'logits/chosen': -10.882159233093262, 'nll_loss': 0.8026158809661865, 'log_odds_ratio': -0.0002836406056303531, 'log_odds_chosen': 11.874309539794922, 'epoch': 2.98}\n",
      "100%|██████████| 582/582 [30:14<00:00,  3.05s/it]\n",
      "  0%|          | 0/8 [00:00<?, ?it/s]\u001b[A\n",
      " 25%|██▌       | 2/8 [00:00<00:01,  5.90it/s]\u001b[A\n",
      " 38%|███▊      | 3/8 [00:00<00:01,  4.87it/s]\u001b[A\n",
      " 50%|█████     | 4/8 [00:00<00:00,  4.30it/s]\u001b[A\n",
      " 62%|██████▎   | 5/8 [00:01<00:00,  4.15it/s]\u001b[A\n",
      " 75%|███████▌  | 6/8 [00:01<00:00,  4.40it/s]\u001b[A\n",
      " 88%|████████▊ | 7/8 [00:01<00:00,  4.21it/s]\u001b[A\n",
      "                                                 \n",
      "100%|██████████| 582/582 [30:17<00:00,  3.05s/it]\n",
      "100%|██████████| 8/8 [00:01<00:00,  4.09it/s]\u001b[A\n",
      "100%|██████████| 582/582 [30:18<00:00,  3.13s/it]\n",
      "{'eval_loss': 0.8230330944061279, 'eval_runtime': 2.0524, 'eval_samples_per_second': 3.898, 'eval_steps_per_second': 3.898, 'eval_rewards/chosen': -5.040794349042699e-06, 'eval_rewards/rejected': -0.5525792837142944, 'eval_rewards/accuracies': 1.0, 'eval_rewards/margins': 0.5525741577148438, 'eval_logps/rejected': -2.7628960609436035, 'eval_logps/chosen': -2.5203971745213494e-05, 'eval_logits/rejected': -17.553890228271484, 'eval_logits/chosen': -10.015307426452637, 'eval_nll_loss': 0.8230326771736145, 'eval_log_odds_ratio': -2.6077123038703576e-06, 'eval_log_odds_chosen': 13.482699394226074, 'epoch': 2.99}\n",
      "{'train_runtime': 1818.8938, 'train_samples_per_second': 1.283, 'train_steps_per_second': 0.32, 'train_loss': 1.0962481443414982, 'epoch': 2.99}\n",
      "> 2024-09-17 12:45:18,618 [info] To track results use the CLI: {\"info_cmd\":\"mlrun get run 4a01d76a81204ccca98d752b716f4572 -p tutorial\",\"logs_cmd\":\"mlrun logs 4a01d76a81204ccca98d752b716f4572 -p tutorial\"}\n",
      "> 2024-09-17 12:45:18,618 [info] Or click for UI: {\"ui_url\":\"https://dashboard.default-tenant.app.llm-dev.iguazio-cd1.com/mlprojects/tutorial/jobs/monitor/4a01d76a81204ccca98d752b716f4572/overview\"}\n",
      "> 2024-09-17 12:45:18,618 [info] Run execution finished: {\"name\":\"train-train\",\"status\":\"completed\"}\n"
     ]
    },
    {
     "data": {
      "text/html": [
       "<style>\n",
       ".dictlist {\n",
       "  background-color: #4EC64B;\n",
       "  text-align: center;\n",
       "  margin: 4px;\n",
       "  border-radius: 3px; padding: 0px 3px 1px 3px; display: inline-block;}\n",
       ".artifact {\n",
       "  cursor: pointer;\n",
       "  background-color: #4EC64B;\n",
       "  text-align: left;\n",
       "  margin: 4px; border-radius: 3px; padding: 0px 3px 1px 3px; display: inline-block;\n",
       "}\n",
       "div.block.hidden {\n",
       "  display: none;\n",
       "}\n",
       ".clickable {\n",
       "  cursor: pointer;\n",
       "}\n",
       ".ellipsis {\n",
       "  display: inline-block;\n",
       "  max-width: 60px;\n",
       "  white-space: nowrap;\n",
       "  overflow: hidden;\n",
       "  text-overflow: ellipsis;\n",
       "}\n",
       ".master-wrapper {\n",
       "  display: flex;\n",
       "  flex-flow: row nowrap;\n",
       "  justify-content: flex-start;\n",
       "  align-items: stretch;\n",
       "}\n",
       ".master-tbl {\n",
       "  flex: 3\n",
       "}\n",
       ".master-wrapper > div {\n",
       "  margin: 4px;\n",
       "  padding: 10px;\n",
       "}\n",
       "iframe.fileview {\n",
       "  border: 0 none;\n",
       "  height: 100%;\n",
       "  width: 100%;\n",
       "  white-space: pre-wrap;\n",
       "}\n",
       ".pane-header-title {\n",
       "  width: 80%;\n",
       "  font-weight: 500;\n",
       "}\n",
       ".pane-header {\n",
       "  line-height: 1;\n",
       "  background-color: #4EC64B;\n",
       "  padding: 3px;\n",
       "}\n",
       ".pane-header .close {\n",
       "  font-size: 20px;\n",
       "  font-weight: 700;\n",
       "  float: right;\n",
       "  margin-top: -5px;\n",
       "}\n",
       ".master-wrapper .right-pane {\n",
       "  border: 1px inset silver;\n",
       "  width: 40%;\n",
       "  min-height: 300px;\n",
       "  flex: 3\n",
       "  min-width: 500px;\n",
       "}\n",
       ".master-wrapper * {\n",
       "  box-sizing: border-box;\n",
       "}\n",
       "</style><script>\n",
       "function copyToClipboard(fld) {\n",
       "    if (document.queryCommandSupported && document.queryCommandSupported('copy')) {\n",
       "        var textarea = document.createElement('textarea');\n",
       "        textarea.textContent = fld.innerHTML;\n",
       "        textarea.style.position = 'fixed';\n",
       "        document.body.appendChild(textarea);\n",
       "        textarea.select();\n",
       "\n",
       "        try {\n",
       "            return document.execCommand('copy'); // Security exception may be thrown by some browsers.\n",
       "        } catch (ex) {\n",
       "\n",
       "        } finally {\n",
       "            document.body.removeChild(textarea);\n",
       "        }\n",
       "    }\n",
       "}\n",
       "function expandPanel(el) {\n",
       "  const panelName = \"#\" + el.getAttribute('paneName');\n",
       "\n",
       "  // Get the base URL of the current notebook\n",
       "  var baseUrl = window.location.origin;\n",
       "\n",
       "  // Construct the full URL\n",
       "  var fullUrl = new URL(el.title, baseUrl).href;\n",
       "\n",
       "  document.querySelector(panelName + \"-title\").innerHTML = fullUrl\n",
       "  iframe = document.querySelector(panelName + \"-body\");\n",
       "\n",
       "  const tblcss = `<style> body { font-family: Arial, Helvetica, sans-serif;}\n",
       "    #csv { margin-bottom: 15px; }\n",
       "    #csv table { border-collapse: collapse;}\n",
       "    #csv table td { padding: 4px 8px; border: 1px solid silver;} </style>`;\n",
       "\n",
       "  function csvToHtmlTable(str) {\n",
       "    return '<div id=\"csv\"><table><tr><td>' +  str.replace(/[\\n\\r]+$/g, '').replace(/[\\n\\r]+/g, '</td></tr><tr><td>')\n",
       "      .replace(/,/g, '</td><td>') + '</td></tr></table></div>';\n",
       "  }\n",
       "\n",
       "  function reqListener () {\n",
       "    if (fullUrl.endsWith(\".csv\")) {\n",
       "      iframe.setAttribute(\"srcdoc\", tblcss + csvToHtmlTable(this.responseText));\n",
       "    } else {\n",
       "      iframe.setAttribute(\"srcdoc\", this.responseText);\n",
       "    }\n",
       "    console.log(this.responseText);\n",
       "  }\n",
       "\n",
       "  const oReq = new XMLHttpRequest();\n",
       "  oReq.addEventListener(\"load\", reqListener);\n",
       "  oReq.open(\"GET\", fullUrl);\n",
       "  oReq.send();\n",
       "\n",
       "\n",
       "  //iframe.src = fullUrl;\n",
       "  const resultPane = document.querySelector(panelName + \"-pane\");\n",
       "  if (resultPane.classList.contains(\"hidden\")) {\n",
       "    resultPane.classList.remove(\"hidden\");\n",
       "  }\n",
       "}\n",
       "function closePanel(el) {\n",
       "  const panelName = \"#\" + el.getAttribute('paneName')\n",
       "  const resultPane = document.querySelector(panelName + \"-pane\");\n",
       "  if (!resultPane.classList.contains(\"hidden\")) {\n",
       "    resultPane.classList.add(\"hidden\");\n",
       "  }\n",
       "}\n",
       "\n",
       "</script>\n",
       "<div class=\"master-wrapper\">\n",
       "  <div class=\"block master-tbl\"><div>\n",
       "<style scoped>\n",
       "    .dataframe tbody tr th:only-of-type {\n",
       "        vertical-align: middle;\n",
       "    }\n",
       "\n",
       "    .dataframe tbody tr th {\n",
       "        vertical-align: top;\n",
       "    }\n",
       "\n",
       "    .dataframe thead th {\n",
       "        text-align: right;\n",
       "    }\n",
       "</style>\n",
       "<table border=\"1\" class=\"dataframe\">\n",
       "  <thead>\n",
       "    <tr style=\"text-align: right;\">\n",
       "      <th>project</th>\n",
       "      <th>uid</th>\n",
       "      <th>iter</th>\n",
       "      <th>start</th>\n",
       "      <th>state</th>\n",
       "      <th>kind</th>\n",
       "      <th>name</th>\n",
       "      <th>labels</th>\n",
       "      <th>inputs</th>\n",
       "      <th>parameters</th>\n",
       "      <th>results</th>\n",
       "    </tr>\n",
       "  </thead>\n",
       "  <tbody>\n",
       "    <tr>\n",
       "      <td>tutorial</td>\n",
       "      <td><div title=\"4a01d76a81204ccca98d752b716f4572\"><a href=\"https://dashboard.default-tenant.app.llm-dev.iguazio-cd1.com/mlprojects/tutorial/jobs/monitor/4a01d76a81204ccca98d752b716f4572/overview\" target=\"_blank\" >...716f4572</a></div></td>\n",
       "      <td>0</td>\n",
       "      <td>Sep 17 12:14:25</td>\n",
       "      <td>completed</td>\n",
       "      <td>run</td>\n",
       "      <td>train-train</td>\n",
       "      <td><div class=\"dictlist\">v3io_user=edmond</div><div class=\"dictlist\">kind=job</div><div class=\"dictlist\">owner=edmond</div><div class=\"dictlist\">mlrun/client_version=1.7.0-rc40</div><div class=\"dictlist\">mlrun/client_python_version=3.9.18</div><div class=\"dictlist\">host=train-train-p69gn</div></td>\n",
       "      <td></td>\n",
       "      <td><div class=\"dictlist\">dataset=mlrun/banking-orpo-opt</div><div class=\"dictlist\">base_model=google/gemma-2b</div><div class=\"dictlist\">new_model=mlrun/gemma-2b-bank-v0.2</div><div class=\"dictlist\">device=cuda:0</div></td>\n",
       "      <td></td>\n",
       "    </tr>\n",
       "  </tbody>\n",
       "</table>\n",
       "</div></div>\n",
       "  <div id=\"result680abe1d-pane\" class=\"right-pane block hidden\">\n",
       "    <div class=\"pane-header\">\n",
       "      <span id=\"result680abe1d-title\" class=\"pane-header-title\">Title</span>\n",
       "      <span onclick=\"closePanel(this)\" paneName=\"result680abe1d\" class=\"close clickable\">&times;</span>\n",
       "    </div>\n",
       "    <iframe class=\"fileview\" id=\"result680abe1d-body\"></iframe>\n",
       "  </div>\n",
       "</div>\n"
      ],
      "text/plain": [
       "<IPython.core.display.HTML object>"
      ]
     },
     "metadata": {},
     "output_type": "display_data"
    },
    {
     "name": "stdout",
     "output_type": "stream",
     "text": [
      "\n"
     ]
    },
    {
     "data": {
      "text/html": [
       "<b> > to track results use the .show() or .logs() methods  or <a href=\"https://dashboard.default-tenant.app.llm-dev.iguazio-cd1.com/mlprojects/tutorial/jobs/monitor/4a01d76a81204ccca98d752b716f4572/overview\" target=\"_blank\">click here</a> to open in UI</b>"
      ],
      "text/plain": [
       "<IPython.core.display.HTML object>"
      ]
     },
     "metadata": {},
     "output_type": "display_data"
    },
    {
     "name": "stdout",
     "output_type": "stream",
     "text": [
      "> 2024-09-17 12:45:24,293 [info] Run execution finished: {\"name\":\"train-train\",\"status\":\"completed\"}\n"
     ]
    },
    {
     "data": {
      "text/plain": [
       "<mlrun.model.RunObject at 0x7f0bcdff7a00>"
      ]
     },
     "execution_count": 31,
     "metadata": {},
     "output_type": "execute_result"
    }
   ],
   "source": [
    "project.run_function(\n",
    "    function=\"train\",\n",
    "    params={\n",
    "        \"dataset\": \"mlrun/banking-orpo-opt\",\n",
    "        \"base_model\": \"google/gemma-2b\",\n",
    "        \"new_model\": \"mlrun/gemma-2b-bank-v0.2\",\n",
    "        \"device\": \"cuda:0\",\n",
    "    },\n",
    "    handler=\"train\",\n",
    "    outputs=[\"model\"],\n",
    ")"
   ]
  },
  {
   "cell_type": "markdown",
   "id": "15032f46-9dfc-4d88-87c7-610d26189f9e",
   "metadata": {},
   "source": [
    "### 4.3. Check the Performance of the Fine-tuned Model\n",
    "\n",
    "Now load and deploy the trained model to see how it performs."
   ]
  },
  {
   "cell_type": "code",
   "execution_count": 7,
   "id": "bbac65b0-76ff-419f-910a-6fb856b212f9",
   "metadata": {},
   "outputs": [],
   "source": [
    "serving_function.add_model(\n",
    "    base_model,\n",
    "    class_name=\"LLMModelServer\",\n",
    "    llm_type=\"HuggingFace\",\n",
    "    model_name=\"google/gemma-2b\",\n",
    "    adapter=\"mlrun/gemma-2b-bank-v0.2\",\n",
    "    model_path=f\"store://models/{project.name}/{base_model}:latest\",\n",
    "    generate_kwargs={\n",
    "        \"do_sample\": True,\n",
    "        \"top_p\": 0.9,\n",
    "        \"num_return_sequences\": 1,\n",
    "        \"max_length\": 80,\n",
    "    },\n",
    "    device_map=\"cuda:0\",\n",
    ")\n",
    "serving_function.set_tracking()"
   ]
  },
  {
   "cell_type": "code",
   "execution_count": 8,
   "id": "e3364b62-8897-4037-832b-51a27490fe75",
   "metadata": {},
   "outputs": [
    {
     "name": "stdout",
     "output_type": "stream",
     "text": [
      "> 2024-09-17 08:46:00,704 [info] Starting remote function deploy\n",
      "2024-09-17 08:46:01  (info) Deploying function\n",
      "2024-09-17 08:46:01  (info) Building\n",
      "2024-09-17 08:46:02  (info) Staging files and preparing base images\n",
      "2024-09-17 08:46:02  (warn) Using user provided base image, runtime interpreter version is provided by the base image\n",
      "2024-09-17 08:46:02  (info) Building processor image\n",
      "2024-09-17 08:50:27  (info) Build complete\n",
      "2024-09-17 08:51:51  (info) Function deploy complete\n",
      "> 2024-09-17 08:51:55,795 [info] Successfully deployed function: {\"external_invocation_urls\":[\"tutorial-llm-server.default-tenant.app.llm-dev.iguazio-cd1.com/\"],\"internal_invocation_urls\":[\"nuclio-tutorial-llm-server.default-tenant.svc.cluster.local:8080\"]}\n"
     ]
    }
   ],
   "source": [
    "deployment = serving_function.deploy()"
   ]
  },
  {
   "cell_type": "code",
   "execution_count": null,
   "id": "ba3cf2a5-d489-4747-9c39-0645be0362d4",
   "metadata": {
    "tags": []
   },
   "outputs": [],
   "source": [
    "while True:\n",
    "    question_model(\n",
    "        questions=example_questions,\n",
    "        serving_function=serving_function,\n",
    "        base_model=base_model,\n",
    "    )"
   ]
  },
  {
   "cell_type": "markdown",
   "id": "8815b08b-d9de-4499-994f-9139b104954f",
   "metadata": {},
   "source": [
    "The Grafana model monitoring page shows a high pass rate and a high guardrails score:"
   ]
  },
  {
   "cell_type": "markdown",
   "id": "d6a549dc-d19a-4895-a837-89c52cd3791f",
   "metadata": {},
   "source": [
    "![](./images/grafana_after.png)"
   ]
  },
  {
   "cell_type": "markdown",
   "id": "7e568f56-e6a2-4484-8023-064e4a2ce910",
   "metadata": {},
   "source": [
    "<a id=\"automated-feedback-loop\"></a>\n",
    "## 5. Automated Feedback Loop\n",
    "\n",
    "The pipeline uses the `restrict_to_banking` alert to check for drift. If drift is detected, it triggers retraining of the model (using the ORPO algorithm), and then deploys the improved model."
   ]
  },
  {
   "cell_type": "code",
   "execution_count": 11,
   "id": "65daa585-3fb2-46a7-806b-bccc0c480c0b",
   "metadata": {},
   "outputs": [
    {
     "name": "stdout",
     "output_type": "stream",
     "text": [
      "Writing genai_monit_src/workflow.py\n"
     ]
    }
   ],
   "source": [
    "%%writefile src/workflow.py\n",
    "import mlrun\n",
    "from kfp import dsl\n",
    "\n",
    "    \n",
    "@dsl.pipeline(\n",
    "    name=\"LLM Feedback Loop\"\n",
    ")\n",
    "\n",
    "def kfpipeline(metric_name: str, \n",
    "               input_ds):\n",
    "    \n",
    "    project = mlrun.get_current_project()\n",
    "    \n",
    "    sample = project.run_function(\n",
    "        function=\"metric-sample\",\n",
    "        name=\"metric-sample\",\n",
    "        handler=\"sample\",\n",
    "        params = {\"metric_name\" : metric_name},\n",
    "        outputs=['alert_triggered']\n",
    "    )\n",
    "\n",
    "    with dsl.Condition(sample.outputs['alert_triggered'] == \"True\"):\n",
    "\n",
    "        # Generate a new DS based on the traffic\n",
    "        ds = project.run_function(\n",
    "            function=\"generate-ds\",\n",
    "            handler=\"generate_ds\",\n",
    "            params={\"input_ds\" : input_ds}, \n",
    "            outputs=[\"new-train-ds\",\"dataset\"])\n",
    "        \n",
    "        # Re-train the new model        \n",
    "        train = project.run_function(\n",
    "            function=\"train\",\n",
    "            params={\n",
    "                \"dataset\": \"mlrun/banking-orpo-opt\",\n",
    "                \"base_model\": \"google/gemma-2b\",\n",
    "                \"new_model\": \"mlrun/gemma-2b-bank-v0.2\",\n",
    "                \"device\": \"cuda:0\"},\n",
    "            handler=\"train\",\n",
    "            outputs=[\"model\"],\n",
    "            ).after(ds)\n",
    "        \n",
    "        # Deploy the function with the new (re-trained) model\n",
    "        deploy = project.get_function('llm-server')\n",
    "        deploy.add_model(\n",
    "            \"google-gemma-2b\",\n",
    "            class_name=\"LLMModelServer\",\n",
    "            llm_type=\"HuggingFace\",\n",
    "            model_name=\"google/gemma-2b\",\n",
    "            adapter=\"mlrun/gemma-2b-bank-v0.2\", \n",
    "            model_path=f\"store://models/{project.name}/google-gemma-2b:latest\",\n",
    "            generate_kwargs={\n",
    "                \"do_sample\": True,\n",
    "                \"top_p\": 0.9,\n",
    "                \"num_return_sequences\": 1,\n",
    "                \"max_length\": 80,\n",
    "            },\n",
    "            device_map=\"cuda:0\",\n",
    "        )\n",
    "        deploy.set_tracking()\n",
    "        project.deploy_function(\"llm-server\").after(train)\n",
    "        "
   ]
  },
  {
   "cell_type": "code",
   "execution_count": 12,
   "id": "217e59c2-a910-43a8-b53b-f4fda5356546",
   "metadata": {
    "tags": []
   },
   "outputs": [
    {
     "data": {
      "text/plain": [
       "<mlrun.projects.project.MlrunProject at 0x7f80376f8490>"
      ]
     },
     "execution_count": 12,
     "metadata": {},
     "output_type": "execute_result"
    }
   ],
   "source": [
    "project.set_function(f\"db://{project.name}/llm-server\")\n",
    "project.set_function(f\"db://{project.name}/train\")\n",
    "project.set_function(f\"db://{project.name}/metric-sample\")\n",
    "project.set_function(f\"db://{project.name}/generate-ds\")\n",
    "project.set_workflow(\"main\", \"workflow.py\", embed=True)\n",
    "project.save()"
   ]
  },
  {
   "cell_type": "code",
   "execution_count": 13,
   "id": "aaea691d-292f-4196-bf72-64d3d57cba9e",
   "metadata": {},
   "outputs": [
    {
     "name": "stdout",
     "output_type": "stream",
     "text": [
      "> 2024-09-17 08:53:22,670 [info] Pipeline submitted successfully: {\"id\":\"1012b16b-698a-4c7d-b6c3-e11b496a14d1\",\"pipeline_name\":\"tutorial-main 2024-09-17 08-53-22\"}\n",
      "> 2024-09-17 08:53:22,671 [info] Pipeline run id=1012b16b-698a-4c7d-b6c3-e11b496a14d1, check UI for progress\n"
     ]
    },
    {
     "data": {
      "text/html": [
       "Workflow started in project tutorial id=1012b16b-698a-4c7d-b6c3-e11b496a14d1<div><a href=\"https://dashboard.default-tenant.app.llm-dev.iguazio-cd1.com/mlprojects/tutorial/jobs/monitor-workflows/workflow/1012b16b-698a-4c7d-b6c3-e11b496a14d1\" target=\"_blank\">click here to view progress</a></div>"
      ],
      "text/plain": [
       "<IPython.core.display.HTML object>"
      ]
     },
     "metadata": {},
     "output_type": "display_data"
    },
    {
     "data": {
      "text/html": [
       "<div>Pipeline running (id=1012b16b-698a-4c7d-b6c3-e11b496a14d1), <a href=\"https://dashboard.default-tenant.app.llm-dev.iguazio-cd1.com/mlprojects/tutorial/jobs/monitor-workflows/workflow/1012b16b-698a-4c7d-b6c3-e11b496a14d1\" target=\"_blank\"><b>click here</b></a> to view the details in MLRun UI</div>"
      ],
      "text/plain": [
       "<IPython.core.display.HTML object>"
      ]
     },
     "metadata": {},
     "output_type": "display_data"
    },
    {
     "data": {
      "image/svg+xml": [
       "<?xml version=\"1.0\" encoding=\"UTF-8\" standalone=\"no\"?>\n",
       "<!DOCTYPE svg PUBLIC \"-//W3C//DTD SVG 1.1//EN\"\n",
       " \"http://www.w3.org/Graphics/SVG/1.1/DTD/svg11.dtd\">\n",
       "<!-- Generated by graphviz version 2.43.0 (0)\n",
       " -->\n",
       "<!-- Title: kfp Pages: 1 -->\n",
       "<svg width=\"8pt\" height=\"8pt\"\n",
       " viewBox=\"0.00 0.00 8.00 8.00\" xmlns=\"http://www.w3.org/2000/svg\" xmlns:xlink=\"http://www.w3.org/1999/xlink\">\n",
       "<g id=\"graph0\" class=\"graph\" transform=\"scale(1 1) rotate(0) translate(4 4)\">\n",
       "<title>kfp</title>\n",
       "<polygon fill=\"white\" stroke=\"transparent\" points=\"-4,4 -4,-4 4,-4 4,4 -4,4\"/>\n",
       "</g>\n",
       "</svg>\n"
      ],
      "text/plain": [
       "<graphviz.graphs.Digraph at 0x7f80ac9a7a90>"
      ]
     },
     "metadata": {},
     "output_type": "display_data"
    },
    {
     "name": "stdout",
     "output_type": "stream",
     "text": [
      "> 2024-09-17 08:53:22,759 [info] Started run workflow tutorial-main with run id = '1012b16b-698a-4c7d-b6c3-e11b496a14d1' by kfp engine\n"
     ]
    }
   ],
   "source": [
    "run_id = project.run(\n",
    "    \"main\",\n",
    "    arguments={\"metric_name\": alert_config_name, \"input_ds\": input_ds},\n",
    "    watch=False,\n",
    ")"
   ]
  },
  {
   "cell_type": "code",
   "execution_count": null,
   "id": "dea99e0a-6fd0-4c4c-92c1-f6d551ea5e0a",
   "metadata": {},
   "outputs": [],
   "source": []
  }
 ],
 "metadata": {
  "kernelspec": {
   "display_name": "Python 3 (ipykernel)",
   "language": "python",
   "name": "python3"
  },
  "language_info": {
   "codemirror_mode": {
    "name": "ipython",
    "version": 3
   },
   "file_extension": ".py",
   "mimetype": "text/x-python",
   "name": "python",
   "nbconvert_exporter": "python",
   "pygments_lexer": "ipython3",
   "version": "3.9.13"
  }
 },
 "nbformat": 4,
 "nbformat_minor": 5
}<|MERGE_RESOLUTION|>--- conflicted
+++ resolved
@@ -812,14 +812,8 @@
    "id": "cd171097-960e-4971-8b2e-d2c371823fbd",
    "metadata": {},
    "source": [
-<<<<<<< HEAD
-    "This demo uses the [gemma-2b](https://huggingface.co/google/gemma-2b) model by Google. \n",
-    "> Note: The gemma-2b model by Google is publicly accessible, but if you want to use it then you \n",
-    "have to first read and accept its terms and conditions. Alternatively, look for a different model and change the \n",
-    "code of this demo.\n",
-=======
+
     "This demo uses the [gemma-2b](https://huggingface.co/google/gemma-2b) model by Google. This model is publicly accessible, but if you wish to use it then you have to first read and accept its terms and conditions. Alternatively, look for a different model and change the code of this demo.\n",
->>>>>>> 78c88581
     "\n",
     "First log it:"
    ]
